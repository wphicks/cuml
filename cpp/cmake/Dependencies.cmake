--- conflicted
+++ resolved
@@ -39,11 +39,7 @@
 
   ExternalProject_Add(raft
     GIT_REPOSITORY    https://github.com/rapidsai/raft.git
-<<<<<<< HEAD
-    GIT_TAG           9ed6adf971e693d74ad5c8f8cdf8c081021179b1
-=======
     GIT_TAG           9b3afe67895fbea397fb2c72375157aadfc132d8
->>>>>>> a6622ded
     PREFIX            ${RAFT_DIR}
     CONFIGURE_COMMAND ""
     BUILD_COMMAND     ""
