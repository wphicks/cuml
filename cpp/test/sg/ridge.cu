/*
 * Copyright (c) 2019-2020, NVIDIA CORPORATION.
 *
 * Licensed under the Apache License, Version 2.0 (the "License");
 * you may not use this file except in compliance with the License.
 * You may obtain a copy of the License at
 *
 *     http://www.apache.org/licenses/LICENSE-2.0
 *
 * Unless required by applicable law or agreed to in writing, software
 * distributed under the License is distributed on an "AS IS" BASIS,
 * WITHOUT WARRANTIES OR CONDITIONS OF ANY KIND, either express or implied.
 * See the License for the specific language governing permissions and
 * limitations under the License.
 */

#include <common/cudart_utils.h>
#include <gtest/gtest.h>
#include <ml_utils.h>
#include <test_utils.h>
#include <cuda_utils.cuh>
<<<<<<< HEAD
#include "glm/ridge.cuh"
=======
#include <glm/ridge.cuh>
>>>>>>> 56a013ca

namespace ML {
namespace GLM {

using namespace MLCommon;

template <typename T>
struct RidgeInputs {
  T tol;
  int n_row;
  int n_col;
  int n_row_2;
  int algo;
  T alpha;
};

template <typename T>
class RidgeTest : public ::testing::TestWithParam<RidgeInputs<T>> {
 protected:
  void basicTest() {
    params = ::testing::TestWithParam<RidgeInputs<T>>::GetParam();
    int len = params.n_row * params.n_col;
    int len2 = params.n_row_2 * params.n_col;

    allocate(data, len);
    allocate(labels, params.n_row);
    allocate(coef, params.n_col);
    allocate(coef2, params.n_col);
    allocate(coef3, params.n_col);
    allocate(coef_ref, params.n_col);
    allocate(coef2_ref, params.n_col);
    allocate(coef3_ref, params.n_col);
    allocate(pred_data, len2);
    allocate(pred, params.n_row_2);
    allocate(pred_ref, params.n_row_2);
    allocate(pred2, params.n_row_2);
    allocate(pred2_ref, params.n_row_2);
    allocate(pred3, params.n_row_2);
    allocate(pred3_ref, params.n_row_2);
    T alpha = params.alpha;

    T data_h[len] = {0.0, 0.0, 1.0, 0.0, 0.0, 1.0};
    updateDevice(data, data_h, len, stream);

    T labels_h[params.n_row] = {0.0, 0.1, 1.0};
    updateDevice(labels, labels_h, params.n_row, stream);

    T coef_ref_h[params.n_col] = {0.39999998, 0.4};
    updateDevice(coef_ref, coef_ref_h, params.n_col, stream);

    T coef2_ref_h[params.n_col] = {0.3454546, 0.34545454};
    updateDevice(coef2_ref, coef2_ref_h, params.n_col, stream);

    T coef3_ref_h[params.n_col] = {0.3799999, 0.38000008};
    updateDevice(coef3_ref, coef3_ref_h, params.n_col, stream);

    T pred_data_h[len2] = {0.5, 2.0, 0.2, 1.0};
    updateDevice(pred_data, pred_data_h, len2, stream);

    T pred_ref_h[params.n_row_2] = {0.28, 1.1999999};
    updateDevice(pred_ref, pred_ref_h, params.n_row_2, stream);

    T pred2_ref_h[params.n_row_2] = {0.37818184, 1.1727273};
    updateDevice(pred2_ref, pred2_ref_h, params.n_row_2, stream);

    T pred3_ref_h[params.n_row_2] = {0.37933332, 1.2533332};
    updateDevice(pred3_ref, pred3_ref_h, params.n_row_2, stream);

    intercept = T(0);

    ridgeFit(handle.getImpl(), data, params.n_row, params.n_col, labels, &alpha,
             1, coef, &intercept, false, false, stream, params.algo);

    ridgePredict(handle.getImpl(), pred_data, params.n_row_2, params.n_col,
                 coef, intercept, pred, stream);

    updateDevice(data, data_h, len, stream);
    updateDevice(labels, labels_h, params.n_row, stream);

    intercept2 = T(0);
    ridgeFit(handle.getImpl(), data, params.n_row, params.n_col, labels, &alpha,
             1, coef2, &intercept2, true, false, stream, params.algo);

    ridgePredict(handle.getImpl(), pred_data, params.n_row_2, params.n_col,
                 coef2, intercept2, pred2, stream);

    updateDevice(data, data_h, len, stream);
    updateDevice(labels, labels_h, params.n_row, stream);

    intercept3 = T(0);
    ridgeFit(handle.getImpl(), data, params.n_row, params.n_col, labels, &alpha,
             1, coef3, &intercept3, true, true, stream, params.algo);

    ridgePredict(handle.getImpl(), pred_data, params.n_row_2, params.n_col,
                 coef3, intercept3, pred3, stream);
  }

  void basicTest2() {
    params = ::testing::TestWithParam<RidgeInputs<T>>::GetParam();
    int len = params.n_row * params.n_col;

    allocate(data_sc, len);
    allocate(labels_sc, len);
    allocate(coef_sc, 1);
    allocate(coef_sc_ref, 1);

    std::vector<T> data_h = {1.0, 1.0, 2.0, 2.0, 1.0, 2.0};
    data_h.resize(len);
    updateDevice(data_sc, data_h.data(), len, stream);

    std::vector<T> labels_h = {6.0, 8.0, 9.0, 11.0, -1.0, 2.0};
    labels_h.resize(len);
    updateDevice(labels_sc, labels_h.data(), len, stream);

    std::vector<T> coef_sc_ref_h = {1.8};
    coef_sc_ref_h.resize(1);
    updateDevice(coef_sc_ref, coef_sc_ref_h.data(), 1, stream);

    T intercept_sc = T(0);
    T alpha_sc = T(1.0);

    ridgeFit(handle.getImpl(), data_sc, len, 1, labels_sc, &alpha_sc, 1,
             coef_sc, &intercept_sc, true, false, stream, params.algo);
  }

  void SetUp() override {
    CUDA_CHECK(cudaStreamCreate(&stream));
    handle.setStream(stream);
    basicTest();
    basicTest2();
  }

  void TearDown() override {
    CUDA_CHECK(cudaFree(data));
    CUDA_CHECK(cudaFree(labels));
    CUDA_CHECK(cudaFree(coef));
    CUDA_CHECK(cudaFree(coef_ref));
    CUDA_CHECK(cudaFree(coef2));
    CUDA_CHECK(cudaFree(coef2_ref));
    CUDA_CHECK(cudaFree(coef3));
    CUDA_CHECK(cudaFree(coef3_ref));
    CUDA_CHECK(cudaFree(pred_data));
    CUDA_CHECK(cudaFree(pred));
    CUDA_CHECK(cudaFree(pred_ref));
    CUDA_CHECK(cudaFree(pred2));
    CUDA_CHECK(cudaFree(pred2_ref));
    CUDA_CHECK(cudaFree(pred3));
    CUDA_CHECK(cudaFree(pred3_ref));

    CUDA_CHECK(cudaFree(data_sc));
    CUDA_CHECK(cudaFree(labels_sc));
    CUDA_CHECK(cudaFree(coef_sc));
    CUDA_CHECK(cudaFree(coef_sc_ref));
    CUDA_CHECK(cudaStreamDestroy(stream));
  }

 protected:
  RidgeInputs<T> params;
  T *data, *labels, *coef, *coef_ref, *pred_data, *pred, *pred_ref;
  T *coef2, *coef2_ref, *pred2, *pred2_ref;
  T *coef3, *coef3_ref, *pred3, *pred3_ref;
  T *data_sc, *labels_sc, *coef_sc, *coef_sc_ref;
  T intercept, intercept2, intercept3;
  cumlHandle handle;
  cudaStream_t stream;
};

const std::vector<RidgeInputs<float>> inputsf2 = {{0.001f, 3, 2, 2, 0, 0.5f},
                                                  {0.001f, 3, 2, 2, 1, 0.5f}};

const std::vector<RidgeInputs<double>> inputsd2 = {{0.001, 3, 2, 2, 0, 0.5},
                                                   {0.001, 3, 2, 2, 1, 0.5}};

typedef RidgeTest<float> RidgeTestF;
TEST_P(RidgeTestF, Fit) {
  ASSERT_TRUE(devArrMatch(coef_ref, coef, params.n_col,
                          CompareApproxAbs<float>(params.tol)));

  ASSERT_TRUE(devArrMatch(coef2_ref, coef2, params.n_col,
                          CompareApproxAbs<float>(params.tol)));

  ASSERT_TRUE(devArrMatch(coef3_ref, coef3, params.n_col,
                          CompareApproxAbs<float>(params.tol)));

  ASSERT_TRUE(devArrMatch(pred_ref, pred, params.n_row_2,
                          CompareApproxAbs<float>(params.tol)));

  ASSERT_TRUE(devArrMatch(pred2_ref, pred2, params.n_row_2,
                          CompareApproxAbs<float>(params.tol)));

  ASSERT_TRUE(devArrMatch(pred3_ref, pred3, params.n_row_2,
                          CompareApproxAbs<float>(params.tol)));

  ASSERT_TRUE(
    devArrMatch(coef_sc_ref, coef_sc, 1, CompareApproxAbs<float>(params.tol)));
}

typedef RidgeTest<double> RidgeTestD;
TEST_P(RidgeTestD, Fit) {
  ASSERT_TRUE(devArrMatch(coef_ref, coef, params.n_col,
                          CompareApproxAbs<double>(params.tol)));

  ASSERT_TRUE(devArrMatch(coef2_ref, coef2, params.n_col,
                          CompareApproxAbs<double>(params.tol)));

  ASSERT_TRUE(devArrMatch(coef3_ref, coef3, params.n_col,
                          CompareApproxAbs<double>(params.tol)));

  ASSERT_TRUE(devArrMatch(pred_ref, pred, params.n_row_2,
                          CompareApproxAbs<double>(params.tol)));

  ASSERT_TRUE(devArrMatch(pred2_ref, pred2, params.n_row_2,
                          CompareApproxAbs<double>(params.tol)));

  ASSERT_TRUE(devArrMatch(pred3_ref, pred3, params.n_row_2,
                          CompareApproxAbs<double>(params.tol)));

  ASSERT_TRUE(
    devArrMatch(coef_sc_ref, coef_sc, 1, CompareApproxAbs<double>(params.tol)));
}

INSTANTIATE_TEST_CASE_P(RidgeTests, RidgeTestF, ::testing::ValuesIn(inputsf2));

INSTANTIATE_TEST_CASE_P(RidgeTests, RidgeTestD, ::testing::ValuesIn(inputsd2));

}  // namespace GLM
}  // end namespace ML<|MERGE_RESOLUTION|>--- conflicted
+++ resolved
@@ -16,14 +16,9 @@
 
 #include <common/cudart_utils.h>
 #include <gtest/gtest.h>
-#include <ml_utils.h>
 #include <test_utils.h>
 #include <cuda_utils.cuh>
-<<<<<<< HEAD
-#include "glm/ridge.cuh"
-=======
 #include <glm/ridge.cuh>
->>>>>>> 56a013ca
 
 namespace ML {
 namespace GLM {
