/*
 * Copyright (c) 2019, NVIDIA CORPORATION.
 *
 * Licensed under the Apache License, Version 2.0 (the "License");
 * you may not use this file except in compliance with the License.
 * You may obtain a copy of the License at
 *
 *     http://www.apache.org/licenses/LICENSE-2.0
 *
 * Unless required by applicable law or agreed to in writing, software
 * distributed under the License is distributed on an "AS IS" BASIS,
 * WITHOUT WARRANTIES OR CONDITIONS OF ANY KIND, either express or implied.
 * See the License for the specific language governing permissions and
 * limitations under the License.
 */

#pragma once

#include <memory>

#include <cuda_runtime.h>

#include <common/cuml_allocator.hpp>

namespace ML {

using MLCommon::deviceAllocator;
using MLCommon::hostAllocator;

class cumlHandle_impl;

/**
 * @brief Handle to manage resources needed by cuML algorithms.
 */
class cumlHandle {
 public:
  /**
     * @brief construct a cumlHandle with default paramters.
     *
     * The default paramters are 
     *   - stream: default or NULL stream
     *   - DeviceAllocator: cudaMalloc
     *   - HostAllocator: cudaMallocHost
     */
  cumlHandle();
  /**
     * @brief releases all resources internally manged by cumlHandle.
     */
  ~cumlHandle();
  /**
     * @brief sets the stream to which all cuML work issued via this handle should be ordered.
     *
     * @param[in] stream    the stream to which cuML work should be ordered.
     */
  void setStream(cudaStream_t stream);
  /**
     * @brief gets the stream to which all cuML work issued via this handle should be ordered.
     *
     * @returns the stream to which cuML work should be ordered.
     */
  cudaStream_t getStream() const;
  /**
     * @brief sets the allocator to use for all device allocations done in cuML.
     * 
     * @param[in] allocator     the MLCommon::deviceAllocator to use for device allocations.
     */
  void setDeviceAllocator(std::shared_ptr<deviceAllocator> allocator);
  /**
     * @brief gets the allocator to use for all device allocations done in cuML.
     * 
     * @returns the MLCommon::deviceAllocator to use for device allocations.
     */
  std::shared_ptr<deviceAllocator> getDeviceAllocator() const;
  /**
     * @brief sets the allocator to use for substantial host allocations done in cuML.
     * 
     * @param[in] allocator     the MLCommon::hostAllocator to use for host allocations.
     */
  void setHostAllocator(std::shared_ptr<hostAllocator> allocator);
  /**
     * @brief gets the allocator to use for substantial host allocations done in cuML.
     * 
     * @returns the MLCommon::hostAllocator to use for host allocations.
     */
  std::shared_ptr<hostAllocator> getHostAllocator() const;
  /**
     * @brief for internal use only.
     */
<<<<<<< HEAD
    const cumlHandle_impl& getImpl() const;
    /**
     * @brief for internal use only.
     */
    cumlHandle_impl& getImpl();
private:
    std::unique_ptr<cumlHandle_impl> _impl;
=======
  const cumlHandle_impl& getImpl() const;

 private:
  std::unique_ptr<cumlHandle_impl> _impl;
>>>>>>> 549aae68
};

}  // end namespace ML<|MERGE_RESOLUTION|>--- conflicted
+++ resolved
@@ -86,7 +86,6 @@
   /**
      * @brief for internal use only.
      */
-<<<<<<< HEAD
     const cumlHandle_impl& getImpl() const;
     /**
      * @brief for internal use only.
@@ -94,12 +93,6 @@
     cumlHandle_impl& getImpl();
 private:
     std::unique_ptr<cumlHandle_impl> _impl;
-=======
-  const cumlHandle_impl& getImpl() const;
-
- private:
-  std::unique_ptr<cumlHandle_impl> _impl;
->>>>>>> 549aae68
 };
 
 }  // end namespace ML