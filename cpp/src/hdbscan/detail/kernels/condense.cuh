--- conflicted
+++ resolved
@@ -82,8 +82,8 @@
  * @param out_count children cluster sizes of output dendrogram.
  */
 template <typename value_idx, typename value_t>
-<<<<<<< HEAD
 __global__ void condense_hierarchy_kernel(bool* frontier,
+                                          bool* next_frontier,
                                           value_t* ignore,
                                           value_idx* relabel,
                                           const value_idx* children,
@@ -96,13 +96,6 @@
                                           value_t* out_lambda,
                                           value_idx* out_count)
 {
-=======
-__global__ void condense_hierarchy_kernel(
-  bool *frontier, bool *next_frontier, value_t *ignore, value_idx *relabel,
-  const value_idx *children, const value_t *deltas, const value_idx *sizes,
-  int n_leaves, int min_cluster_size, value_idx *out_parent,
-  value_idx *out_child, value_t *out_lambda, value_idx *out_count) {
->>>>>>> 91abe674
   int node = blockDim.x * blockIdx.x + threadIdx.x;
 
   if (node >= n_leaves * 2 - 1 || !frontier[node]) return;
@@ -130,13 +123,8 @@
     value_idx right_child = children[((node - n_leaves) * 2) + 1];
 
     // flip frontier for children
-<<<<<<< HEAD
-    frontier[left_child]  = true;
-    frontier[right_child] = true;
-=======
-    next_frontier[left_child] = true;
+    next_frontier[left_child]  = true;
     next_frontier[right_child] = true;
->>>>>>> 91abe674
 
     // propagate ignore down to children
     ignore[left_child]  = should_ignore ? subtree_lambda : -1;
