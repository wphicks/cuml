--- conflicted
+++ resolved
@@ -73,8 +73,6 @@
 double randIndex(const cumlHandle &handle, double *y, double *y_hat, int n);
 
 /**
-<<<<<<< HEAD
-
 * Calculates the "Silhouette Score"
 *
 * The Silhouette Coefficient is calculated using the mean intra-cluster distance (a)
@@ -96,8 +94,6 @@
                        int nCols, int *labels, int nLabels, double *silScores,
                        int metric);
 /**
-=======
->>>>>>> fb5bb71c
 * Calculates the "adjusted rand index"
 *
 * This metric is the corrected-for-chance version of the rand index 
