/*
 * Copyright (c) 2019-2021, NVIDIA CORPORATION.
 *
 * Licensed under the Apache License, Version 2.0 (the "License");
 * you may not use this file except in compliance with the License.
 * You may obtain a copy of the License at
 *
 *  http://www.apache.org/licenses/LICENSE-2.0
 *
 * Unless required by applicable law or agreed to in writing, software
 * distributed under the License is distributed on an "AS IS" BASIS,
 * WITHOUT WARRANTIES OR CONDITIONS OF ANY KIND, either express or implied.
 * See the License for the specific language governing permissions and
 * limitations under the License.
 */
#ifdef _OPENMP
#include <omp.h>
#else
#define omp_get_max_threads() 1
#endif
#include <cuml/tree/flatnode.h>
#include <treelite/c_api.h>
#include <treelite/tree.h>
#include <cstdio>
#include <cuml/common/logger.hpp>
#include <cuml/ensemble/randomforest.hpp>
#include <fstream>
#include <iostream>
#include <raft/error.hpp>
#include <string>
#include <vector>

#include "randomforest_impl.cuh"

namespace ML {

using namespace MLCommon;
using namespace std;
namespace tl = treelite;

/**
 * @brief Set RF_metrics.
 * @param[in] rf_type: Random Forest type: classification or regression
 * @param[in] cfg_accuracy: accuracy.
 * @param[in] mean_abs_error: mean absolute error.
 * @param[in] mean_squared_error: mean squared error.
 * @param[in] median_abs_error: median absolute error.
 * @return RF_metrics struct with classification or regression score.
 */
RF_metrics set_all_rf_metrics(RF_type rf_type, float accuracy,
                              double mean_abs_error, double mean_squared_error,
                              double median_abs_error) {
  RF_metrics rf_metrics;
  rf_metrics.rf_type = rf_type;
  rf_metrics.accuracy = accuracy;
  rf_metrics.mean_abs_error = mean_abs_error;
  rf_metrics.mean_squared_error = mean_squared_error;
  rf_metrics.median_abs_error = median_abs_error;
  return rf_metrics;
}

/**
 * @brief Set RF_metrics for classification.
 * @param[in] cfg_accuracy: accuracy.
 * @return RF_metrics struct with classification score.
 */
RF_metrics set_rf_metrics_classification(float accuracy) {
  return set_all_rf_metrics(RF_type::CLASSIFICATION, accuracy, -1.0, -1.0,
                            -1.0);
}

/**
 * @brief Set RF_metrics for regression.
 * @param[in] mean_abs_error: mean absolute error.
 * @param[in] mean_squared_error: mean squared error.
 * @param[in] median_abs_error: median absolute error.
 * @return RF_metrics struct with regression score.
 */
RF_metrics set_rf_metrics_regression(double mean_abs_error,
                                     double mean_squared_error,
                                     double median_abs_error) {
  return set_all_rf_metrics(RF_type::REGRESSION, -1.0, mean_abs_error,
                            mean_squared_error, median_abs_error);
}

/**
 * @brief Print either accuracy metric for classification, or mean absolute error,
 *   mean squared error, and median absolute error metrics for regression.
 * @param[in] rf_metrics: random forest metrics to print.
 */
void print(const RF_metrics rf_metrics) {
  if (rf_metrics.rf_type == RF_type::CLASSIFICATION) {
    CUML_LOG_DEBUG("Accuracy: %f", rf_metrics.accuracy);
  } else if (rf_metrics.rf_type == RF_type::REGRESSION) {
    CUML_LOG_DEBUG("Mean Absolute Error: %f", rf_metrics.mean_abs_error);
    CUML_LOG_DEBUG("Mean Squared Error: %f", rf_metrics.mean_squared_error);
    CUML_LOG_DEBUG("Median Absolute Error: %f", rf_metrics.median_abs_error);
  }
}

/**
 * @brief Update labels so they are unique from 0 to n_unique_labels values.
 *   Create/update an old label to new label map per random forest.
 * @param[in] n_rows: number of rows (labels)
 * @param[in,out] labels: 1D labels array to be changed in-place.
 * @param[in,out] labels_map: map of old label values to new ones.
 * @param[in] verbosity: verbosity level for logging messages during execution
 */
void preprocess_labels(int n_rows, std::vector<int>& labels,
                       std::map<int, int>& labels_map, int verbosity) {
  std::pair<std::map<int, int>::iterator, bool> ret;
  int n_unique_labels = 0;
  ML::Logger::get().setLevel(verbosity);

  CUML_LOG_DEBUG("Preprocessing labels");
  for (int i = 0; i < n_rows; i++) {
    ret = labels_map.insert(std::pair<int, int>(labels[i], n_unique_labels));
    if (ret.second) {
      n_unique_labels += 1;
    }
    auto prev = labels[i];
    labels[i] = ret.first->second;  //Update labels **IN-PLACE**
    CUML_LOG_DEBUG("Mapping %d to %d", prev, labels[i]);
  }
  CUML_LOG_DEBUG("Finished preprocessing labels");
}

/**
 * @brief Revert label preprocessing effect, if needed.
 * @param[in] n_rows: number of rows (labels)
 * @param[in,out] labels: 1D labels array to be changed in-place.
 * @param[in] labels_map: map of old to new label values used during preprocessing.
 * @param[in] verbosity: verbosity level for logging messages during execution
 */
void postprocess_labels(int n_rows, std::vector<int>& labels,
                        std::map<int, int>& labels_map, int verbosity) {
  ML::Logger::get().setLevel(verbosity);
  CUML_LOG_DEBUG("Postrocessing labels");
  std::map<int, int>::iterator it;
  int n_unique_cnt = labels_map.size();
  std::vector<int> reverse_map;
  reverse_map.resize(n_unique_cnt);
  for (auto it = labels_map.begin(); it != labels_map.end(); it++) {
    reverse_map[it->second] = it->first;
  }

  for (int i = 0; i < n_rows; i++) {
    auto prev = labels[i];
    labels[i] = reverse_map[prev];
    CUML_LOG_DEBUG("Mapping %d back to %d", prev, labels[i]);
  }
  CUML_LOG_DEBUG("Finished postrocessing labels");
}

/**
 * @brief Set RF_params parameters members; use default tree parameters.
 * @param[in,out] params: update with random forest parameters
 * @param[in] cfg_n_trees: number of trees; default 1
 * @param[in] cfg_bootstrap: bootstrapping; default true
 * @param[in] cfg_max_samples: rows sample; default 1.0f
 * @param[in] cfg_n_streams: No of parallel CUDA for training forest
 */
void set_rf_params(RF_params& params, int cfg_n_trees, bool cfg_bootstrap,
                   float cfg_max_samples, int cfg_seed, int cfg_n_streams) {
  params.n_trees = cfg_n_trees;
  params.bootstrap = cfg_bootstrap;
  params.max_samples = cfg_max_samples;
  params.seed = cfg_seed;
  params.n_streams = min(cfg_n_streams, omp_get_max_threads());
  if (params.n_streams == cfg_n_streams) {
    CUML_LOG_WARN("Warning! Max setting Max streams to max openmp threads %d",
                  omp_get_max_threads());
  }
  if (cfg_n_trees < params.n_streams) params.n_streams = cfg_n_trees;
  set_tree_params(params.tree_params);  // use default tree params
}

/**
 * @brief Set all RF_params parameters members, including tree parameters.
 * @param[in,out] params: update with random forest parameters
 * @param[in] cfg_n_trees: number of trees
 * @param[in] cfg_bootstrap: bootstrapping
 * @param[in] cfg_max_samples: rows sample
 * @param[in] cfg_n_streams: No of parallel CUDA for training forest
 * @param[in] cfg_tree_params: tree parameters
 */
void set_all_rf_params(RF_params& params, int cfg_n_trees, bool cfg_bootstrap,
                       float cfg_max_samples, int cfg_seed, int cfg_n_streams,
                       DecisionTree::DecisionTreeParams cfg_tree_params) {
  params.n_trees = cfg_n_trees;
  params.bootstrap = cfg_bootstrap;
  params.max_samples = cfg_max_samples;
  params.seed = cfg_seed;
  params.n_streams = min(cfg_n_streams, omp_get_max_threads());
  if (cfg_n_trees < params.n_streams) params.n_streams = cfg_n_trees;
  set_tree_params(params.tree_params);  // use input tree params
  params.tree_params = cfg_tree_params;
}

/**
 * @brief Check validity of all random forest hyper-parameters.
 * @param[in] rf_params: random forest hyper-parameters
 */
void validity_check(const RF_params rf_params) {
  ASSERT((rf_params.n_trees > 0), "Invalid n_trees %d", rf_params.n_trees);
  ASSERT((rf_params.max_samples > 0) && (rf_params.max_samples <= 1.0),
         "max_samples value %f outside permitted (0, 1] range",
         rf_params.max_samples);
  DecisionTree::validity_check(rf_params.tree_params);
}

/**
 * @brief Print all random forest hyper-parameters.
 * @param[in] rf_params: random forest hyper-parameters
 */
void print(const RF_params rf_params) {
  ML::PatternSetter _("%v");
  CUML_LOG_DEBUG("n_trees: %d", rf_params.n_trees);
  CUML_LOG_DEBUG("bootstrap: %d", rf_params.bootstrap);
  CUML_LOG_DEBUG("max_samples: %f", rf_params.max_samples);
  CUML_LOG_DEBUG("n_streams: %d", rf_params.n_streams);
  DecisionTree::print(rf_params.tree_params);
}

/**
 * @brief Set the trees pointer of RandomForestMetaData to nullptr.
 * @param[in, out] forest: CPU pointer to RandomForestMetaData.
 */
template <class T, class L>
void null_trees_ptr(RandomForestMetaData<T, L>*& forest) {
  forest->trees = nullptr;
}

/**
 * @brief Deletes RandomForestMetaData object
 * @param[in] forest: CPU pointer to RandomForestMetaData.
 */
template <class T, class L>
void delete_rf_metadata(RandomForestMetaData<T, L>* forest) {
  delete forest;
}

template <class T, class L>
std::string _get_rf_text(const RandomForestMetaData<T, L>* forest,
                         bool summary) {
  ML::PatternSetter _("%v");
  if (!forest || !forest->trees) {
    return "Empty forest";
  } else {
    std::ostringstream oss;
    oss << "Forest has " << forest->rf_params.n_trees << " trees, "
        << "max_depth " << forest->rf_params.tree_params.max_depth
        << ", and max_leaves " << forest->rf_params.tree_params.max_leaves
        << "\n";
    for (int i = 0; i < forest->rf_params.n_trees; i++) {
      oss << "Tree #" << i << "\n";
      if (summary) {
        oss << DecisionTree::get_tree_summary_text<T, L>(&(forest->trees[i]))
            << "\n";
      } else {
        oss << DecisionTree::get_tree_text<T, L>(&(forest->trees[i])) << "\n";
      }
    }
    return oss.str();
  }
}

template <class T, class L>
std::string _get_rf_json(const RandomForestMetaData<T, L>* forest) {
  if (!forest || !forest->trees) {
    return "[]";
  }
  std::ostringstream oss;
  oss << "[\n";
  for (int i = 0; i < forest->rf_params.n_trees; i++) {
    oss << DecisionTree::get_tree_json<T, L>(&(forest->trees[i]));
    if (i < forest->rf_params.n_trees - 1) {
      oss << ",\n";
    }
  }
  oss << "\n]";
  return oss.str();
}

/**
 * @brief Print summary for all trees in the random forest.
 * @tparam T: data type for input data (float or double).
 * @tparam L: data type for labels (int type for classification, T type for regression).
 * @param[in] forest: CPU pointer to RandomForestMetaData struct.
 */
template <class T, class L>
std::string get_rf_summary_text(const RandomForestMetaData<T, L>* forest) {
  return _get_rf_text(forest, true);
}

/**
 * @brief Print detailed view of all trees in the random forest.
 * @tparam T: data type for input data (float or double).
 * @tparam L: data type for labels (int type for classification, T type for regression).
 * @param[in] forest: CPU pointer to RandomForestMetaData struct.
 */
template <class T, class L>
std::string get_rf_detailed_text(const RandomForestMetaData<T, L>* forest) {
  return _get_rf_text(forest, false);
}

template <class T, class L>
std::string get_rf_json(const RandomForestMetaData<T, L>* forest) {
  return _get_rf_json(forest);
}

template <class T, class L>
void build_treelite_forest(ModelHandle* model_handle,
                           const RandomForestMetaData<T, L>* forest,
                           int num_features, int task_category) {
  auto parent_model = tl::Model::Create<T, T>();
  tl::ModelImpl<T, T>* model =
    dynamic_cast<tl::ModelImpl<T, T>*>(parent_model.get());
  if (model == nullptr) {
    throw raft::exception("Invalid downcast to Treelite ModelImpl");
  }

  unsigned int num_class;
  if (task_category > 2) {
    // Multi-class classification
    num_class = task_category;
    model->task_type = tl::TaskType::kMultiClfProbDistLeaf;
    model->task_param = tl::TaskParameter{tl::TaskParameter::OutputType::kFloat,
                                          false, num_class, num_class};
  } else {
    // Binary classification or regression
    num_class = 1;
    model->task_type = tl::TaskType::kBinaryClfRegr;
    model->task_param = tl::TaskParameter{tl::TaskParameter::OutputType::kFloat,
                                          false, num_class, 1};
  }

<<<<<<< HEAD
  model->num_feature = num_features;
  model->average_tree_output = true;
  model->SetTreeLimit(forest->rf_params.n_trees);

  std::vector<Node_ID_info<T, L>> working_queue_1;
  std::vector<Node_ID_info<T, L>> working_queue_2;

  for (int i = 0; i < forest->rf_params.n_trees; i++) {
    DecisionTree::TreeMetaDataNode<T, L>& rf_tree = forest->trees[i];

    if (rf_tree.sparsetree.size() != 0) {
      model->trees[i] = DecisionTree::build_treelite_tree<T, L>(
        rf_tree, num_class, working_queue_1, working_queue_2);
=======
#pragma omp parallel for
  for (int i = 0; i < forest->rf_params.n_trees; i++) {
    DecisionTree::TreeMetaDataNode<T, L>* tree_ptr = &forest->trees[i];
    TreeBuilderHandle tree_builder;

    TREELITE_CHECK(TreeliteCreateTreeBuilder(
      DecisionTree::TreeliteType<T>::value, leaf_type, &tree_builder));
    if (tree_ptr->sparsetree.size() != 0) {
      DecisionTree::build_treelite_tree<T, L>(tree_builder, tree_ptr,
                                              num_class);

      // The third argument -1 means append to the end of the tree list.
#pragma omp critical
      TREELITE_CHECK(
        TreeliteModelBuilderInsertTree(model_builder, tree_builder, -1));
>>>>>>> 6b5e7ff0
    }
  }

  *model_handle = static_cast<ModelHandle>(parent_model.release());
}

/**
 * @brief Compares the trees present in concatenated treelite forest with the trees
 *   of the forests present in the different workers. If there is a difference in the two
 *   then an error statement will be thrown.
 * @param[in] tree_from_concatenated_forest: Tree info from the concatenated forest.
 * @param[in] tree_from_individual_forest: Tree info from the forest present in each worker.
 */
template <class T, class L>
void compare_trees(tl::Tree<T, L>& tree_from_concatenated_forest,
                   tl::Tree<T, L>& tree_from_individual_forest) {
  ASSERT(tree_from_concatenated_forest.num_nodes ==
           tree_from_individual_forest.num_nodes,
         "Error! Mismatch the number of nodes present in a tree in the "
         "concatenated forest and"
         " the tree present in the individual forests");
  for (int each_node = 0; each_node < tree_from_concatenated_forest.num_nodes;
       each_node++) {
    ASSERT(tree_from_concatenated_forest.IsLeaf(each_node) ==
             tree_from_individual_forest.IsLeaf(each_node),
           "Error! mismatch in the position of a leaf between concatenated "
           "forest and the"
           " individual forests ");
    ASSERT(tree_from_concatenated_forest.LeafValue(each_node) ==
             tree_from_individual_forest.LeafValue(each_node),
           "Error! leaf value mismatch between concatenated forest and the"
           " individual forests ");
    ASSERT(tree_from_concatenated_forest.RightChild(each_node) ==
             tree_from_individual_forest.RightChild(each_node),
           "Error! mismatch in the position of the node between concatenated "
           "forest and the"
           " individual forests ");
    ASSERT(tree_from_concatenated_forest.LeftChild(each_node) ==
             tree_from_individual_forest.LeftChild(each_node),
           "Error! mismatch in the position of the node between concatenated "
           "forest and the"
           " individual forests ");
    ASSERT(
      tree_from_concatenated_forest.SplitIndex(each_node) ==
        tree_from_individual_forest.SplitIndex(each_node),
      "Error! split index value mismatch between concatenated forest and the"
      " individual forests ");
  }
}

/**
 * @brief Compares the concatenated treelite model with the information of the forest
 *   present in the different workers. If there is a difference in the two then an error
 *   statement will be thrown.
 * @param[in] concat_tree_handle: ModelHandle for the concatenated forest.
 * @param[in] treelite_handles: List containing ModelHandles for the forest present in
 *   each worker.
 */
void compare_concat_forest_to_subforests(
  ModelHandle concat_tree_handle, std::vector<ModelHandle> treelite_handles) {
  size_t concat_forest;
  size_t total_num_trees = 0;
  for (int forest_idx = 0; forest_idx < treelite_handles.size(); forest_idx++) {
    size_t num_trees_each_forest;
    TREELITE_CHECK(TreeliteQueryNumTree(treelite_handles[forest_idx],
                                        &num_trees_each_forest));
    total_num_trees = total_num_trees + num_trees_each_forest;
  }

  TREELITE_CHECK(TreeliteQueryNumTree(concat_tree_handle, &concat_forest));

  ASSERT(
    concat_forest == total_num_trees,
    "Error! the number of trees in the concatenated forest and the sum "
    "of the trees present in the forests present in each worker are not equal");

  int concat_mod_tree_num = 0;
  tl::Model& concat_model = *(tl::Model*)(concat_tree_handle);
  for (int forest_idx = 0; forest_idx < treelite_handles.size(); forest_idx++) {
    tl::Model& model = *(tl::Model*)(treelite_handles[forest_idx]);

    ASSERT(
      concat_model.GetThresholdType() == model.GetThresholdType(),
      "Error! Concatenated forest does not have the same threshold type as "
      "the individual forests");
    ASSERT(
      concat_model.GetLeafOutputType() == model.GetLeafOutputType(),
      "Error! Concatenated forest does not have the same leaf output type as "
      "the individual forests");
    ASSERT(
      concat_model.num_feature == model.num_feature,
      "Error! number of features mismatch between concatenated forest and the"
      " individual forests");
    ASSERT(concat_model.task_param.num_class == model.task_param.num_class,
           "Error! number of classes mismatch between concatenated forest "
           "and the individual forests ");
    ASSERT(concat_model.average_tree_output == model.average_tree_output,
           "Error! average_tree_output flag value mismatch between "
           "concatenated forest and the individual forests");

    model.Dispatch([&concat_mod_tree_num, &concat_model](auto& model_inner) {
      // model_inner is of the concrete type tl::ModelImpl<T, L>
      using model_type = std::remove_reference_t<decltype(model_inner)>;
      auto& concat_model_inner = dynamic_cast<model_type&>(concat_model);
      for (int indiv_trees = 0; indiv_trees < model_inner.trees.size();
           indiv_trees++) {
        compare_trees(
          concat_model_inner.trees[concat_mod_tree_num + indiv_trees],
          model_inner.trees[indiv_trees]);
      }
      concat_mod_tree_num = concat_mod_tree_num + model_inner.trees.size();
    });
  }
}

/**
 * @brief Concatenates the forest information present in different workers to
 *  create a single forest. This concatenated forest is stored in a new treelite model.
 *  The model created is owned by and must be freed by the user.
 * @param[in] concat_tree_handle: ModelHandle for the concatenated forest.
 * @param[in] treelite_handles: List containing ModelHandles for the forest present in
 *   each worker.
 */
ModelHandle concatenate_trees(std::vector<ModelHandle> treelite_handles) {
  tl::Model& first_model = *(tl::Model*)treelite_handles[0];
  tl::Model* concat_model =
    first_model.Dispatch([&treelite_handles](auto& first_model_inner) {
      // first_model_inner is of the concrete type tl::ModelImpl<T, L>
      using model_type = std::remove_reference_t<decltype(first_model_inner)>;
      auto* concat_model = dynamic_cast<model_type*>(
        tl::Model::Create(first_model_inner.GetThresholdType(),
                          first_model_inner.GetLeafOutputType())
          .release());
      for (int forest_idx = 0; forest_idx < treelite_handles.size();
           forest_idx++) {
        tl::Model& model = *(tl::Model*)treelite_handles[forest_idx];
        auto& model_inner = dynamic_cast<model_type&>(model);
        for (const auto& tree : model_inner.trees) {
          concat_model->trees.push_back(tree.Clone());
        }
      }
      concat_model->num_feature = first_model_inner.num_feature;
      concat_model->task_param = first_model_inner.task_param;
      concat_model->average_tree_output = first_model_inner.average_tree_output;
      concat_model->param = first_model_inner.param;
      return static_cast<tl::Model*>(concat_model);
    });
  return concat_model;
}

/**
 * @defgroup Random Forest Classification - Fit function
 * @brief Build (i.e., fit, train) random forest classifier for input data.
 * @param[in] user_handle: raft::handle_t
 * @param[in,out] forest: CPU pointer to RandomForestMetaData object. User allocated.
 * @param[in] input: train data (n_rows samples, n_cols features) in column major format,
 *   excluding labels. Device pointer.
 * @param[in] n_rows: number of training data samples.
 * @param[in] n_cols: number of features (i.e., columns) excluding target feature.
 * @param[in] labels: 1D array of target features (int only), with one label per
 *   training sample. Device pointer.
 *   Assumption: labels were preprocessed to map to ascending numbers from 0;
 *   needed for current gini impl. in decision tree
 * @param[in] n_unique_labels: #unique label values (known during preprocessing)
 * @param[in] rf_params: Random Forest training hyper parameter struct.
 * @param[in] verbosity: verbosity level for logging messages during execution
 * @{
 */
void fit(const raft::handle_t& user_handle, RandomForestClassifierF*& forest,
         float* input, int n_rows, int n_cols, int* labels, int n_unique_labels,
         RF_params rf_params, int verbosity) {
  ML::Logger::get().setLevel(verbosity);
  ASSERT(!forest->trees, "Cannot fit an existing forest.");
  forest->trees =
    new DecisionTree::TreeMetaDataNode<float, int>[rf_params.n_trees];
  forest->rf_params = rf_params;

  std::shared_ptr<rfClassifier<float>> rf_classifier =
    std::make_shared<rfClassifier<float>>(rf_params);
  rf_classifier->fit(user_handle, input, n_rows, n_cols, labels,
                     n_unique_labels, forest);
}

void fit(const raft::handle_t& user_handle, RandomForestClassifierD*& forest,
         double* input, int n_rows, int n_cols, int* labels,
         int n_unique_labels, RF_params rf_params, int verbosity) {
  ML::Logger::get().setLevel(verbosity);
  ASSERT(!forest->trees, "Cannot fit an existing forest.");
  forest->trees =
    new DecisionTree::TreeMetaDataNode<double, int>[rf_params.n_trees];
  forest->rf_params = rf_params;

  std::shared_ptr<rfClassifier<double>> rf_classifier =
    std::make_shared<rfClassifier<double>>(rf_params);
  rf_classifier->fit(user_handle, input, n_rows, n_cols, labels,
                     n_unique_labels, forest);
}
/** @} */

/**
 * @defgroup Random Forest Classification - Predict function
 * @brief Predict target feature for input data; n-ary classification for
     single feature supported.
 * @param[in] user_handle: raft::handle_t.
 * @param[in] forest: CPU pointer to RandomForestMetaData object.
 *   The user should have previously called fit to build the random forest.
 * @param[in] input: test data (n_rows samples, n_cols features) in row major format. GPU pointer.
 * @param[in] n_rows: number of  data samples.
 * @param[in] n_cols: number of features (excluding target feature).
 * @param[in, out] predictions: n_rows predicted labels. GPU pointer, user allocated.
 * @param[in] verbosity: verbosity level for logging messages during execution
 * @{
 */
void predict(const raft::handle_t& user_handle,
             const RandomForestClassifierF* forest, const float* input,
             int n_rows, int n_cols, int* predictions, int verbosity) {
  ASSERT(forest->trees, "Cannot predict! No trees in the forest.");
  std::shared_ptr<rfClassifier<float>> rf_classifier =
    std::make_shared<rfClassifier<float>>(forest->rf_params);
  rf_classifier->predict(user_handle, input, n_rows, n_cols, predictions,
                         forest, verbosity);
}

void predict(const raft::handle_t& user_handle,
             const RandomForestClassifierD* forest, const double* input,
             int n_rows, int n_cols, int* predictions, int verbosity) {
  ASSERT(forest->trees, "Cannot predict! No trees in the forest.");
  std::shared_ptr<rfClassifier<double>> rf_classifier =
    std::make_shared<rfClassifier<double>>(forest->rf_params);
  rf_classifier->predict(user_handle, input, n_rows, n_cols, predictions,
                         forest, verbosity);
}
/** @} */

/**
 * @defgroup Random Forest Classification - Predict function
 * @brief Predict target feature for input data; n-ary classification for
     single feature supported.
 * @param[in] user_handle: raft::handle_t.
 * @param[in] forest: CPU pointer to RandomForestMetaData object.
 *   The user should have previously called fit to build the random forest.
 * @param[in] input: test data (n_rows samples, n_cols features) in row major format. GPU pointer.
 * @param[in] n_rows: number of  data samples.
 * @param[in] n_cols: number of features (excluding target feature).
 * @param[in, out] predictions: n_rows predicted labels. GPU pointer, user allocated.
 * @param[in] verbosity: verbosity level for logging messages during execution
 * @{
 */
void predictGetAll(const raft::handle_t& user_handle,
                   const RandomForestClassifierF* forest, const float* input,
                   int n_rows, int n_cols, int* predictions, int verbosity) {
  ASSERT(forest->trees, "Cannot predict! No trees in the forest.");
  std::shared_ptr<rfClassifier<float>> rf_classifier =
    std::make_shared<rfClassifier<float>>(forest->rf_params);
  rf_classifier->predictGetAll(user_handle, input, n_rows, n_cols, predictions,
                               forest, verbosity);
}

void predictGetAll(const raft::handle_t& user_handle,
                   const RandomForestClassifierD* forest, const double* input,
                   int n_rows, int n_cols, int* predictions, int verbosity) {
  ASSERT(forest->trees, "Cannot predict! No trees in the forest.");
  std::shared_ptr<rfClassifier<double>> rf_classifier =
    std::make_shared<rfClassifier<double>>(forest->rf_params);
  rf_classifier->predictGetAll(user_handle, input, n_rows, n_cols, predictions,
                               forest, verbosity);
}
/** @} */

/**
 * @defgroup Random Forest Classification - Score function
 * @brief Compare predicted features validate against ref_labels.
 * @param[in] user_handle: raft::handle_t.
 * @param[in] forest: CPU pointer to RandomForestMetaData object.
 *   The user should have previously called fit to build the random forest.
 * @param[in] input: test data (n_rows samples, n_cols features) in row major format. GPU pointer.
 * @param[in] ref_labels: label values for cross validation (n_rows elements); GPU pointer.
 * @param[in] n_rows: number of  data samples.
 * @param[in] n_cols: number of features (excluding target feature).
 * @param[in] predictions: n_rows predicted labels. GPU pointer, user allocated.
 * @param[in] verbosity: verbosity level for logging messages during execution
 * @return RF_metrics struct with classification score (i.e., accuracy)
 * @{
 */
RF_metrics score(const raft::handle_t& user_handle,
                 const RandomForestClassifierF* forest, const int* ref_labels,
                 int n_rows, const int* predictions, int verbosity) {
  RF_metrics classification_score = rfClassifier<float>::score(
    user_handle, ref_labels, n_rows, predictions, verbosity);
  return classification_score;
}

RF_metrics score(const raft::handle_t& user_handle,
                 const RandomForestClassifierD* forest, const int* ref_labels,
                 int n_rows, const int* predictions, int verbosity) {
  RF_metrics classification_score = rfClassifier<double>::score(
    user_handle, ref_labels, n_rows, predictions, verbosity);
  return classification_score;
}

RF_params set_rf_class_obj(int max_depth, int max_leaves, float max_features,
                           int n_bins, int split_algo, int min_samples_leaf,
                           int min_samples_split, float min_impurity_decrease,
                           bool bootstrap_features, bool bootstrap, int n_trees,
                           float max_samples, int seed,
                           CRITERION split_criterion, bool quantile_per_tree,
                           int cfg_n_streams, bool use_experimental_backend,
                           int max_batch_size) {
  DecisionTree::DecisionTreeParams tree_params;
  DecisionTree::set_tree_params(
    tree_params, max_depth, max_leaves, max_features, n_bins, split_algo,
    min_samples_leaf, min_samples_split, min_impurity_decrease,
    bootstrap_features, split_criterion, quantile_per_tree,
    use_experimental_backend, max_batch_size);
  RF_params rf_params;
  set_all_rf_params(rf_params, n_trees, bootstrap, max_samples, seed,
                    cfg_n_streams, tree_params);
  return rf_params;
}

/** @} */

/**
 * @defgroup Random Forest Regression - Fit function
 * @brief Build (i.e., fit, train) random forest regressor for input data.
 * @param[in] user_handle: raft::handle_t
 * @param[in,out] forest: CPU pointer to RandomForestMetaData object. User allocated.
 * @param[in] input: train data (n_rows samples, n_cols features) in column major format,
 *   excluding labels. Device pointer.
 * @param[in] n_rows: number of training data samples.
 * @param[in] n_cols: number of features (i.e., columns) excluding target feature.
 * @param[in] labels: 1D array of target features (float or double), with one label per
 *   training sample. Device pointer.
 * @param[in] rf_params: Random Forest training hyper parameter struct.
 * @param[in] verbosity: verbosity level for logging messages during execution
 * @{
 */
void fit(const raft::handle_t& user_handle, RandomForestRegressorF*& forest,
         float* input, int n_rows, int n_cols, float* labels,
         RF_params rf_params, int verbosity) {
  ML::Logger::get().setLevel(verbosity);
  ASSERT(!forest->trees, "Cannot fit an existing forest.");
  forest->trees =
    new DecisionTree::TreeMetaDataNode<float, float>[rf_params.n_trees];
  forest->rf_params = rf_params;

  std::shared_ptr<rfRegressor<float>> rf_regressor =
    std::make_shared<rfRegressor<float>>(rf_params);
  rf_regressor->fit(user_handle, input, n_rows, n_cols, labels, forest);
}

void fit(const raft::handle_t& user_handle, RandomForestRegressorD*& forest,
         double* input, int n_rows, int n_cols, double* labels,
         RF_params rf_params, int verbosity) {
  ML::Logger::get().setLevel(verbosity);
  ASSERT(!forest->trees, "Cannot fit an existing forest.");
  forest->trees =
    new DecisionTree::TreeMetaDataNode<double, double>[rf_params.n_trees];
  forest->rf_params = rf_params;

  std::shared_ptr<rfRegressor<double>> rf_regressor =
    std::make_shared<rfRegressor<double>>(rf_params);
  rf_regressor->fit(user_handle, input, n_rows, n_cols, labels, forest);
}
/** @} */

/**
 * @defgroup Random Forest Regression - Predict function
 * @brief Predict target feature for input data; regression for single feature supported.
 * @param[in] user_handle: raft::handle_t.
 * @param[in] forest: CPU pointer to RandomForestMetaData object.
 *   The user should have previously called fit to build the random forest.
 * @param[in] input: test data (n_rows samples, n_cols features) in row major format. GPU pointer.
 * @param[in] n_rows: number of  data samples.
 * @param[in] n_cols: number of features (excluding target feature).
 * @param[in, out] predictions: n_rows predicted labels. GPU pointer, user allocated.
 * @param[in] verbosity: verbosity level for logging messages during execution
 * @{
 */
void predict(const raft::handle_t& user_handle,
             const RandomForestRegressorF* forest, const float* input,
             int n_rows, int n_cols, float* predictions, int verbosity) {
  ASSERT(forest->trees, "Cannot predict! No trees in the forest.");
  std::shared_ptr<rfRegressor<float>> rf_regressor =
    std::make_shared<rfRegressor<float>>(forest->rf_params);
  rf_regressor->predict(user_handle, input, n_rows, n_cols, predictions, forest,
                        verbosity);
}

void predict(const raft::handle_t& user_handle,
             const RandomForestRegressorD* forest, const double* input,
             int n_rows, int n_cols, double* predictions, int verbosity) {
  ASSERT(forest->trees, "Cannot predict! No trees in the forest.");
  std::shared_ptr<rfRegressor<double>> rf_regressor =
    std::make_shared<rfRegressor<double>>(forest->rf_params);
  rf_regressor->predict(user_handle, input, n_rows, n_cols, predictions, forest,
                        verbosity);
}
/** @} */

/**
 * @defgroup Random Forest Regression - Score function
 * @brief Predict target feature for input data and validate against ref_labels.
 * @param[in] user_handle: raft::handle_t.
 * @param[in] forest: CPU pointer to RandomForestMetaData object.
 *   The user should have previously called fit to build the random forest.
 * @param[in] input: test data (n_rows samples, n_cols features) in row major format. GPU pointer.
 * @param[in] ref_labels: label values for cross validation (n_rows elements); GPU pointer.
 * @param[in] n_rows: number of  data samples.
 * @param[in] n_cols: number of features (excluding target feature).
 * @param[in] predictions: n_rows predicted labels. GPU pointer, user allocated.
 * @param[in] verbosity: verbosity level for logging messages during execution
 * @return RF_metrics struct with regression score (i.e., mean absolute error,
 *   mean squared error, median absolute error)
 * @{
 */
RF_metrics score(const raft::handle_t& user_handle,
                 const RandomForestRegressorF* forest, const float* ref_labels,
                 int n_rows, const float* predictions, int verbosity) {
  RF_metrics regression_score = rfRegressor<float>::score(
    user_handle, ref_labels, n_rows, predictions, verbosity);

  return regression_score;
}

RF_metrics score(const raft::handle_t& user_handle,
                 const RandomForestRegressorD* forest, const double* ref_labels,
                 int n_rows, const double* predictions, int verbosity) {
  RF_metrics regression_score = rfRegressor<double>::score(
    user_handle, ref_labels, n_rows, predictions, verbosity);
  return regression_score;
}
/** @} */

// Functions' specializations
template std::string get_rf_summary_text<float, int>(
  const RandomForestClassifierF* forest);
template std::string get_rf_summary_text<double, int>(
  const RandomForestClassifierD* forest);
template std::string get_rf_summary_text<float, float>(
  const RandomForestRegressorF* forest);
template std::string get_rf_summary_text<double, double>(
  const RandomForestRegressorD* forest);

template std::string get_rf_detailed_text<float, int>(
  const RandomForestClassifierF* forest);
template std::string get_rf_detailed_text<double, int>(
  const RandomForestClassifierD* forest);
template std::string get_rf_detailed_text<float, float>(
  const RandomForestRegressorF* forest);
template std::string get_rf_detailed_text<double, double>(
  const RandomForestRegressorD* forest);

template std::string get_rf_json<float, int>(
  const RandomForestClassifierF* forest);
template std::string get_rf_json<double, int>(
  const RandomForestClassifierD* forest);
template std::string get_rf_json<float, float>(
  const RandomForestRegressorF* forest);
template std::string get_rf_json<double, double>(
  const RandomForestRegressorD* forest);

template void null_trees_ptr<float, int>(RandomForestClassifierF*& forest);
template void null_trees_ptr<double, int>(RandomForestClassifierD*& forest);
template void null_trees_ptr<float, float>(RandomForestRegressorF*& forest);
template void null_trees_ptr<double, double>(RandomForestRegressorD*& forest);

template void delete_rf_metadata<float, int>(RandomForestClassifierF* forest);
template void delete_rf_metadata<double, int>(RandomForestClassifierD* forest);
template void delete_rf_metadata<float, float>(RandomForestRegressorF* forest);
template void delete_rf_metadata<double, double>(
  RandomForestRegressorD* forest);

template void build_treelite_forest<float, int>(
  ModelHandle* model, const RandomForestMetaData<float, int>* forest,
  int num_features, int task_category);
template void build_treelite_forest<double, int>(
  ModelHandle* model, const RandomForestMetaData<double, int>* forest,
  int num_features, int task_category);
template void build_treelite_forest<float, float>(
  ModelHandle* model, const RandomForestMetaData<float, float>* forest,
  int num_features, int task_category);
template void build_treelite_forest<double, double>(
  ModelHandle* model, const RandomForestMetaData<double, double>* forest,
  int num_features, int task_category);
}  // End namespace ML<|MERGE_RESOLUTION|>--- conflicted
+++ resolved
@@ -335,7 +335,6 @@
                                           false, num_class, 1};
   }
 
-<<<<<<< HEAD
   model->num_feature = num_features;
   model->average_tree_output = true;
   model->SetTreeLimit(forest->rf_params.n_trees);
@@ -343,29 +342,13 @@
   std::vector<Node_ID_info<T, L>> working_queue_1;
   std::vector<Node_ID_info<T, L>> working_queue_2;
 
+#pragma omp parallel for private(working_queue_1, working_queue_2)
   for (int i = 0; i < forest->rf_params.n_trees; i++) {
     DecisionTree::TreeMetaDataNode<T, L>& rf_tree = forest->trees[i];
 
     if (rf_tree.sparsetree.size() != 0) {
       model->trees[i] = DecisionTree::build_treelite_tree<T, L>(
         rf_tree, num_class, working_queue_1, working_queue_2);
-=======
-#pragma omp parallel for
-  for (int i = 0; i < forest->rf_params.n_trees; i++) {
-    DecisionTree::TreeMetaDataNode<T, L>* tree_ptr = &forest->trees[i];
-    TreeBuilderHandle tree_builder;
-
-    TREELITE_CHECK(TreeliteCreateTreeBuilder(
-      DecisionTree::TreeliteType<T>::value, leaf_type, &tree_builder));
-    if (tree_ptr->sparsetree.size() != 0) {
-      DecisionTree::build_treelite_tree<T, L>(tree_builder, tree_ptr,
-                                              num_class);
-
-      // The third argument -1 means append to the end of the tree list.
-#pragma omp critical
-      TREELITE_CHECK(
-        TreeliteModelBuilderInsertTree(model_builder, tree_builder, -1));
->>>>>>> 6b5e7ff0
     }
   }
 
