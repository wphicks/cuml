/*
 * Copyright (c) 2019-2020, NVIDIA CORPORATION.
 *
 * Licensed under the Apache License, Version 2.0 (the "License");
 * you may not use this file except in compliance with the License.
 * You may obtain a copy of the License at
 *
 *     http://www.apache.org/licenses/LICENSE-2.0
 *
 * Unless required by applicable law or agreed to in writing, software
 * distributed under the License is distributed on an "AS IS" BASIS,
 * WITHOUT WARRANTIES OR CONDITIONS OF ANY KIND, either express or implied.
 * See the License for the specific language governing permissions and
 * limitations under the License.
 */
#pragma once

#include <distance/distance.cuh>
#include <distance/fused_l2_nn.cuh>
#include <linalg/reduce_cols_by_key.cuh>
#include <linalg/reduce_rows_by_key.cuh>
#include <matrix/gather.cuh>
#include <raft/linalg/binary_op.cuh>
#include <raft/linalg/matrix_vector_op.cuh>
#include <raft/linalg/mean_squared_error.cuh>
#include <raft/linalg/reduce.cuh>
#include <raft/random/rng.cuh>
#include <random/permute.cuh>
#include <random>

#include <thrust/equal.h>
#include <thrust/execution_policy.h>
#include <thrust/fill.h>
#include <thrust/for_each.h>
#include <thrust/scan.h>
#include <numeric>

#include <ml_cuda_utils.h>

#include <common/allocatorAdapter.hpp>
#include <common/cumlHandle.hpp>
#include <common/device_buffer.hpp>
#include <common/host_buffer.hpp>
#include <common/tensor.hpp>
#include <raft/comms/comms.hpp>

#include <cuml/common/logger.hpp>

#include <cuml/cluster/kmeans_mg.hpp>

#include <raft/cudart_utils.h>
#include <fstream>

namespace ML {

#define LOG(handle, fmt, ...)                \
  do {                                       \
    bool isRoot = true;                      \
    if (handle.comms_initialized()) {        \
      const auto &comm = handle.get_comms(); \
      const int my_rank = comm.get_rank();   \
      isRoot = my_rank == 0;                 \
    }                                        \
    if (isRoot) {                            \
      CUML_LOG_DEBUG(fmt, ##__VA_ARGS__);    \
    }                                        \
  } while (0)

namespace kmeans {
namespace detail {

template <typename LabelT, typename DataT>
struct FusedL2NNReduceOp {
  LabelT offset;

  FusedL2NNReduceOp(LabelT _offset) : offset(_offset){};

  typedef typename cub::KeyValuePair<LabelT, DataT> KVP;
  DI void operator()(KVP *out, const KVP &other) {
    if (other.value < out->value) {
      out->key = offset + other.key;
      out->value = other.value;
    }
  }

  DI void operator()(DataT *out, const KVP &other) {
    if (other.value < *out) {
      *out = other.value;
    }
  }

  DI void init(DataT *out, DataT maxVal) { *out = maxVal; }
  DI void init(KVP *out, DataT maxVal) {
    out->key = -1;
    out->value = maxVal;
  }
};

template <typename DataT>
struct SamplingOp {
  DataT *rnd;
  int *flag;
  DataT cluster_cost;
  double oversampling_factor;
  int n_clusters;

  CUB_RUNTIME_FUNCTION __forceinline__ SamplingOp(DataT c, double l, int k,
                                                  DataT *rand, int *ptr)
    : cluster_cost(c),
      oversampling_factor(l),
      n_clusters(k),
      rnd(rand),
      flag(ptr) {}

  __host__ __device__ __forceinline__ bool operator()(
    const cub::KeyValuePair<ptrdiff_t, DataT> &a) const {
    DataT prob_threshold = (DataT)rnd[a.key];

    DataT prob_x =
      ((oversampling_factor * n_clusters * a.value) / cluster_cost);

    return !flag[a.key] && (prob_x > prob_threshold);
  }
};

template <typename IndexT, typename DataT>
struct KeyValueIndexOp {
  __host__ __device__ __forceinline__ IndexT
  operator()(const cub::KeyValuePair<IndexT, DataT> &a) const {
    return a.key;
  }
};

template <typename CountT>
CountT getDataBatchSize(const KMeansParams &params, CountT n_samples) {
  auto minVal = std::min(params.batch_samples, n_samples);
  return (minVal == 0) ? n_samples : minVal;
}

template <typename CountT>
CountT getCentroidsBatchSize(const KMeansParams &params,
                             CountT n_local_clusters) {
  auto minVal = std::min(params.batch_centroids, n_local_clusters);
  return (minVal == 0) ? n_local_clusters : minVal;
}

// Computes the intensity histogram from a sequence of labels
template <typename SampleIteratorT, typename CounterT>
void countLabels(const raft::handle_t &handle, SampleIteratorT labels,
                 CounterT *count, int n_samples, int n_clusters,
                 MLCommon::device_buffer<char> &workspace,
                 cudaStream_t stream) {
  int num_levels = n_clusters + 1;
  int lower_level = 0;
  int upper_level = n_clusters;

  size_t temp_storage_bytes = 0;
  CUDA_CHECK(cub::DeviceHistogram::HistogramEven(
    nullptr, temp_storage_bytes, labels, count, num_levels, lower_level,
    upper_level, n_samples, stream));

  workspace.resize(temp_storage_bytes, stream);

  CUDA_CHECK(cub::DeviceHistogram::HistogramEven(
    workspace.data(), temp_storage_bytes, labels, count, num_levels,
    lower_level, upper_level, n_samples, stream));
}

template <typename DataT, typename IndexT>
Tensor<DataT, 2, IndexT> sampleCentroids(
  const raft::handle_t &handle, Tensor<DataT, 2, IndexT> &X,
  Tensor<DataT, 1, IndexT> &minClusterDistance,
  Tensor<int, 1, IndexT> &isSampleCentroid,
  typename kmeans::detail::SamplingOp<DataT> &select_op,
  MLCommon::device_buffer<char> &workspace, cudaStream_t stream) {
  int n_local_samples = X.getSize(0);
  int n_features = X.getSize(1);

  Tensor<int, 1> nSelected({1}, handle.get_device_allocator(), stream);

  cub::ArgIndexInputIterator<DataT *> ip_itr(minClusterDistance.data());
  Tensor<cub::KeyValuePair<ptrdiff_t, DataT>, 1> sampledMinClusterDistance(
    {n_local_samples}, handle.get_device_allocator(), stream);
  size_t temp_storage_bytes = 0;
  CUDA_CHECK(cub::DeviceSelect::If(
    nullptr, temp_storage_bytes, ip_itr, sampledMinClusterDistance.data(),
    nSelected.data(), n_local_samples, select_op, stream));

  workspace.resize(temp_storage_bytes, stream);

  CUDA_CHECK(cub::DeviceSelect::If(workspace.data(), temp_storage_bytes, ip_itr,
                                   sampledMinClusterDistance.data(),
                                   nSelected.data(), n_local_samples, select_op,
                                   stream));

  int nPtsSampledInRank = 0;
  raft::copy(&nPtsSampledInRank, nSelected.data(), nSelected.numElements(),
             stream);
  CUDA_CHECK(cudaStreamSynchronize(stream));

  int *rawPtr_isSampleCentroid = isSampleCentroid.data();
  ML::thrustAllocatorAdapter alloc(handle.get_device_allocator(), stream);
  auto execution_policy = thrust::cuda::par(alloc).on(stream);
  thrust::for_each_n(execution_policy, sampledMinClusterDistance.begin(),
                     nPtsSampledInRank,
                     [=] __device__(cub::KeyValuePair<ptrdiff_t, DataT> val) {
                       rawPtr_isSampleCentroid[val.key] = 1;
                     });

  Tensor<DataT, 2, IndexT> inRankCp({nPtsSampledInRank, n_features},
                                    handle.get_device_allocator(), stream);

  MLCommon::Matrix::gather(
    X.data(), X.getSize(1), X.getSize(0), sampledMinClusterDistance.data(),
    nPtsSampledInRank, inRankCp.data(),
    [=] __device__(cub::KeyValuePair<ptrdiff_t, DataT> val) {  // MapTransformOp
      return val.key;
    },
    stream);

  return inRankCp;
}

template <typename DataT, typename IndexT, typename ReductionOpT>
void computeClusterCost(const raft::handle_t &handle,
                        Tensor<DataT, 1, IndexT> &minClusterDistance,
                        MLCommon::device_buffer<char> &workspace,
                        DataT *clusterCost, ReductionOpT reduction_op,
                        cudaStream_t stream) {
  size_t temp_storage_bytes = 0;
  CUDA_CHECK(cub::DeviceReduce::Reduce(
    nullptr, temp_storage_bytes, minClusterDistance.data(), clusterCost,
    minClusterDistance.numElements(), reduction_op, DataT(), stream));

  workspace.resize(temp_storage_bytes, stream);

  CUDA_CHECK(cub::DeviceReduce::Reduce(workspace.data(), temp_storage_bytes,
                                       minClusterDistance.data(), clusterCost,
                                       minClusterDistance.numElements(),
                                       reduction_op, DataT(), stream));
}

// calculate pairwise distance between 'dataset[n x d]' and 'centroids[k x d]',
// result will be stored in 'pairwiseDistance[n x k]'
template <typename DataT, typename IndexT>
<<<<<<< HEAD
void pairwiseDistance(const raft::handle_t &handle, Tensor<DataT, 2, IndexT> &X,
                      Tensor<DataT, 2, IndexT> &centroids,
                      Tensor<DataT, 2, IndexT> &pairwiseDistance,
                      MLCommon::device_buffer<char> &workspace,
                      raft::distance::DistanceType metric,
                      cudaStream_t stream) {
=======
void pairwise_distance(const raft::handle_t &handle,
                       Tensor<DataT, 2, IndexT> &X,
                       Tensor<DataT, 2, IndexT> &centroids,
                       Tensor<DataT, 2, IndexT> &pairwiseDistance,
                       MLCommon::device_buffer<char> &workspace,
                       ML::Distance::DistanceType metric, cudaStream_t stream) {
>>>>>>> a6622ded
  auto n_samples = X.getSize(0);
  auto n_features = X.getSize(1);
  auto n_clusters = centroids.getSize(0);

  ASSERT(X.getSize(1) == centroids.getSize(1),
         "# features in dataset and centroids are different (must be same)");
  MLCommon::Distance::pairwise_distance<DataT, IndexT>(
    X.data(), centroids.data(), pairwiseDistance.data(), n_samples, n_clusters,
    n_features, workspace, metric, stream);
}

// Calculates a <key, value> pair for every sample in input 'X' where key is an
// index to an sample in 'centroids' (index of the nearest centroid) and 'value'
// is the distance between the sample and the 'centroid[key]'
template <typename DataT, typename IndexT>
void minClusterAndDistance(
  const raft::handle_t &handle, const KMeansParams &params,
  Tensor<DataT, 2, IndexT> &X, Tensor<DataT, 2, IndexT> &centroids,
  Tensor<cub::KeyValuePair<IndexT, DataT>, 1, IndexT> &minClusterAndDistance,
  Tensor<DataT, 1, IndexT> &L2NormX,
  MLCommon::device_buffer<DataT> &L2NormBuf_OR_DistBuf,
  MLCommon::device_buffer<char> &workspace, raft::distance::DistanceType metric,
  cudaStream_t stream) {
  auto n_samples = X.getSize(0);
  auto n_features = X.getSize(1);
  auto n_clusters = centroids.getSize(0);
  auto dataBatchSize = kmeans::detail::getDataBatchSize(params, n_samples);
  auto centroidsBatchSize =
    kmeans::detail::getCentroidsBatchSize(params, n_clusters);

  if (metric == raft::distance::DistanceType::EucExpandedL2 ||
      metric == raft::distance::DistanceType::EucExpandedL2Sqrt) {
    L2NormBuf_OR_DistBuf.resize(n_clusters, stream);
    raft::linalg::rowNorm(L2NormBuf_OR_DistBuf.data(), centroids.data(),
                          centroids.getSize(1), centroids.getSize(0),
                          raft::linalg::L2Norm, true, stream);
  } else {
    L2NormBuf_OR_DistBuf.resize(dataBatchSize * centroidsBatchSize, stream);
  }

  // Note - pairwiseDistance and centroidsNorm share the same buffer
  // centroidsNorm [n_clusters] - tensor wrapper around centroids L2 Norm
  Tensor<DataT, 1> centroidsNorm(L2NormBuf_OR_DistBuf.data(), {n_clusters});
  // pairwiseDistance[ns x nc] - tensor wrapper around the distance buffer
  Tensor<DataT, 2, IndexT> pairwiseDistance(
    L2NormBuf_OR_DistBuf.data(), {dataBatchSize, centroidsBatchSize});

  cub::KeyValuePair<IndexT, DataT> initial_value(
    0, std::numeric_limits<DataT>::max());

  ML::thrustAllocatorAdapter alloc(handle.get_device_allocator(), stream);
  auto thrust_exec_policy = thrust::cuda::par(alloc).on(stream);
  thrust::fill(thrust_exec_policy, minClusterAndDistance.begin(),
               minClusterAndDistance.end(), initial_value);

  // tile over the input dataset
  for (auto dIdx = 0; dIdx < n_samples; dIdx += dataBatchSize) {
    // # of samples for the current batch
    auto ns = std::min(dataBatchSize, n_samples - dIdx);

    // datasetView [ns x n_features] - view representing the current batch of
    // input dataset
    auto datasetView = X.template view<2>({ns, n_features}, {dIdx, 0});

    // minClusterAndDistanceView [ns x n_clusters]
    auto minClusterAndDistanceView =
      minClusterAndDistance.template view<1>({ns}, {dIdx});

    auto L2NormXView = L2NormX.template view<1>({ns}, {dIdx});

    // tile over the centroids
    for (auto cIdx = 0; cIdx < n_clusters; cIdx += centroidsBatchSize) {
      // # of centroids for the current batch
      auto nc = std::min(centroidsBatchSize, n_clusters - cIdx);

      // centroidsView [nc x n_features] - view representing the current batch
      // of centroids
      auto centroidsView =
        centroids.template view<2>({nc, n_features}, {cIdx, 0});

      if (metric == raft::distance::DistanceType::EucExpandedL2 ||
          metric == raft::distance::DistanceType::EucExpandedL2Sqrt) {
        auto centroidsNormView = centroidsNorm.template view<1>({nc}, {cIdx});
        workspace.resize((sizeof(int)) * ns, stream);

        FusedL2NNReduceOp<IndexT, DataT> redOp(cIdx);

        MLCommon::Distance::fusedL2NN<DataT, cub::KeyValuePair<IndexT, DataT>,
                                      IndexT>(
          minClusterAndDistanceView.data(), datasetView.data(),
          centroidsView.data(), L2NormXView.data(), centroidsNormView.data(),
          ns, nc, n_features, (void *)workspace.data(), redOp,
          (metric == raft::distance::DistanceType::EucExpandedL2) ? false
                                                                  : true,
          false, stream);
      } else {
        // pairwiseDistanceView [ns x nc] - view representing the pairwise
        // distance for current batch
        auto pairwiseDistanceView =
          pairwiseDistance.template view<2>({ns, nc}, {0, 0});

        // calculate pairwise distance between current tile of cluster centroids
        // and input dataset
        kmeans::detail::pairwise_distance(handle, datasetView, centroidsView,
                                          pairwiseDistanceView, workspace,
                                          metric, stream);

        // argmin reduction returning <index, value> pair
        // calculates the closest centroid and the distance to the closest
        // centroid
        raft::linalg::coalescedReduction(
          minClusterAndDistanceView.data(), pairwiseDistanceView.data(),
          pairwiseDistanceView.getSize(1), pairwiseDistanceView.getSize(0),
          initial_value, stream, true,
          [=] __device__(const DataT val, const IndexT i) {
            cub::KeyValuePair<IndexT, DataT> pair;
            pair.key = cIdx + i;
            pair.value = val;
            return pair;
          },
          [=] __device__(cub::KeyValuePair<IndexT, DataT> a,
                         cub::KeyValuePair<IndexT, DataT> b) {
            return (b.value < a.value) ? b : a;
          },
          [=] __device__(cub::KeyValuePair<IndexT, DataT> pair) {
            return pair;
          });
      }
    }
  }
}

template <typename DataT, typename IndexT>
void minClusterDistance(const raft::handle_t &handle,
                        const KMeansParams &params, Tensor<DataT, 2, IndexT> &X,
                        Tensor<DataT, 2, IndexT> &centroids,
                        Tensor<DataT, 1, IndexT> &minClusterDistance,
                        Tensor<DataT, 1, IndexT> &L2NormX,
                        MLCommon::device_buffer<DataT> &L2NormBuf_OR_DistBuf,
                        MLCommon::device_buffer<char> &workspace,
                        raft::distance::DistanceType metric,
                        cudaStream_t stream) {
  auto n_samples = X.getSize(0);
  auto n_features = X.getSize(1);
  auto n_clusters = centroids.getSize(0);

  auto dataBatchSize = kmeans::detail::getDataBatchSize(params, n_samples);
  auto centroidsBatchSize =
    kmeans::detail::getCentroidsBatchSize(params, n_clusters);

  if (metric == raft::distance::DistanceType::EucExpandedL2 ||
      metric == raft::distance::DistanceType::EucExpandedL2Sqrt) {
    L2NormBuf_OR_DistBuf.resize(n_clusters, stream);
    raft::linalg::rowNorm(L2NormBuf_OR_DistBuf.data(), centroids.data(),
                          centroids.getSize(1), centroids.getSize(0),
                          raft::linalg::L2Norm, true, stream);
  } else {
    L2NormBuf_OR_DistBuf.resize(dataBatchSize * centroidsBatchSize, stream);
  }

  // Note - pairwiseDistance and centroidsNorm share the same buffer
  // centroidsNorm [n_clusters] - tensor wrapper around centroids L2 Norm
  Tensor<DataT, 1> centroidsNorm(L2NormBuf_OR_DistBuf.data(), {n_clusters});
  // pairwiseDistance[ns x nc] - tensor wrapper around the distance buffer
  Tensor<DataT, 2, IndexT> pairwiseDistance(
    L2NormBuf_OR_DistBuf.data(), {dataBatchSize, centroidsBatchSize});

  ML::thrustAllocatorAdapter alloc(handle.get_device_allocator(), stream);
  auto thrust_exec_policy = thrust::cuda::par(alloc).on(stream);
  thrust::fill(thrust_exec_policy, minClusterDistance.begin(),
               minClusterDistance.end(), std::numeric_limits<DataT>::max());

  // tile over the input data and calculate distance matrix [n_samples x
  // n_clusters]
  for (int dIdx = 0; dIdx < n_samples; dIdx += dataBatchSize) {
    // # of samples for the current batch
    auto ns = std::min(dataBatchSize, n_samples - dIdx);

    // datasetView [ns x n_features] - view representing the current batch of
    // input dataset
    auto datasetView = X.template view<2>({ns, n_features}, {dIdx, 0});

    // minClusterDistanceView [ns x n_clusters]
    auto minClusterDistanceView =
      minClusterDistance.template view<1>({ns}, {dIdx});

    auto L2NormXView = L2NormX.template view<1>({ns}, {dIdx});

    // tile over the centroids
    for (auto cIdx = 0; cIdx < n_clusters; cIdx += centroidsBatchSize) {
      // # of centroids for the current batch
      auto nc = std::min(centroidsBatchSize, n_clusters - cIdx);

      // centroidsView [nc x n_features] - view representing the current batch
      // of centroids
      auto centroidsView =
        centroids.template view<2>({nc, n_features}, {cIdx, 0});

      if (metric == raft::distance::DistanceType::EucExpandedL2 ||
          metric == raft::distance::DistanceType::EucExpandedL2Sqrt) {
        auto centroidsNormView = centroidsNorm.template view<1>({nc}, {cIdx});
        workspace.resize((sizeof(int)) * ns, stream);

        FusedL2NNReduceOp<IndexT, DataT> redOp(cIdx);
        MLCommon::Distance::fusedL2NN<DataT, DataT, IndexT>(
          minClusterDistanceView.data(), datasetView.data(),
          centroidsView.data(), L2NormXView.data(), centroidsNormView.data(),
          ns, nc, n_features, (void *)workspace.data(), redOp,
          (metric == raft::distance::DistanceType::EucExpandedL2) ? false
                                                                  : true,
          false, stream);
      } else {
        // pairwiseDistanceView [ns x nc] - view representing the pairwise
        // distance for current batch
        auto pairwiseDistanceView =
          pairwiseDistance.template view<2>({ns, nc}, {0, 0});

        // calculate pairwise distance between current tile of cluster centroids
        // and input dataset
        kmeans::detail::pairwise_distance(handle, datasetView, centroidsView,
                                          pairwiseDistanceView, workspace,
                                          metric, stream);

        raft::linalg::coalescedReduction(
          minClusterDistanceView.data(), pairwiseDistanceView.data(),
          pairwiseDistanceView.getSize(1), pairwiseDistanceView.getSize(0),
          std::numeric_limits<DataT>::max(), stream, true,
          [=] __device__(DataT val, int i) {  // MainLambda
            return val;
          },
          [=] __device__(DataT a, DataT b) {  // ReduceLambda
            return (b < a) ? b : a;
          },
          [=] __device__(DataT val) {  // FinalLambda
            return val;
          });
      }
    }
  }
}

// shuffle and randomly select 'n_samples_to_gather' from input 'in' and stores
// in 'out' does not modify the input
template <typename DataT, typename IndexT>
void shuffleAndGather(const raft::handle_t &handle,
                      const Tensor<DataT, 2, IndexT> &in,
                      Tensor<DataT, 2, IndexT> &out, size_t n_samples_to_gather,
                      int seed, cudaStream_t stream,
                      MLCommon::device_buffer<char> *workspace = nullptr) {
  auto n_samples = in.getSize(0);
  auto n_features = in.getSize(1);

  Tensor<IndexT, 1> indices({n_samples}, handle.get_device_allocator(), stream);

  if (workspace) {
    // shuffle indices on device using ml-prims
    MLCommon::Random::permute<DataT>(indices.data(), nullptr, nullptr,
                                     in.getSize(1), in.getSize(0), true,
                                     stream);
  } else {
    // shuffle indices on host and copy to device...
    MLCommon::host_buffer<IndexT> ht_indices(handle.get_host_allocator(),
                                             stream, n_samples);

    std::iota(ht_indices.begin(), ht_indices.end(), 0);

    std::mt19937 gen(seed);
    std::shuffle(ht_indices.begin(), ht_indices.end(), gen);

    raft::copy(indices.data(), ht_indices.data(), indices.numElements(),
               stream);
  }

  MLCommon::Matrix::gather(in.data(), in.getSize(1), in.getSize(0),
                           indices.data(), n_samples_to_gather, out.data(),
                           stream);
}

template <typename DataT, typename IndexT>
void countSamplesInCluster(
  const raft::handle_t &handle, const KMeansParams &params,
  Tensor<DataT, 2, IndexT> &X, Tensor<DataT, 1, IndexT> &L2NormX,
  Tensor<DataT, 2, IndexT> &centroids, MLCommon::device_buffer<char> &workspace,
  raft::distance::DistanceType metric,
  Tensor<DataT, 1, IndexT> &sampleCountInCluster, cudaStream_t stream) {
  auto n_samples = X.getSize(0);
  auto n_features = X.getSize(1);
  auto n_clusters = centroids.getSize(0);

  // stores (key, value) pair corresponding to each sample where
  //   - key is the index of nearest cluster
  //   - value is the distance to the nearest cluster
  Tensor<cub::KeyValuePair<IndexT, DataT>, 1, IndexT> minClusterAndDistance(
    {n_samples}, handle.get_device_allocator(), stream);

  // temporary buffer to store distance matrix, destructor releases the resource
  MLCommon::device_buffer<DataT> L2NormBuf_OR_DistBuf(
    handle.get_device_allocator(), stream);

  // computes minClusterAndDistance[0:n_samples) where  minClusterAndDistance[i]
  // is a <key, value> pair where
  //   'key' is index to an sample in 'centroids' (index of the nearest
  //   centroid) and 'value' is the distance between the sample 'X[i]' and the
  //   'centroid[key]'
  kmeans::detail::minClusterAndDistance(
    handle, params, X, centroids, minClusterAndDistance, L2NormX,
    L2NormBuf_OR_DistBuf, workspace, metric, stream);

  // Using TransformInputIteratorT to dereference an array of cub::KeyValuePair
  // and converting them to just return the Key to be used in reduce_rows_by_key
  // prims
  kmeans::detail::KeyValueIndexOp<IndexT, DataT> conversion_op;
  cub::TransformInputIterator<IndexT,
                              kmeans::detail::KeyValueIndexOp<IndexT, DataT>,
                              cub::KeyValuePair<IndexT, DataT> *>
    itr(minClusterAndDistance.data(), conversion_op);

  // count # of samples in each cluster
  kmeans::detail::countLabels(handle, itr, sampleCountInCluster.data(),
                              n_samples, n_clusters, workspace, stream);
}

/*
 * @brief Selects 'n_clusters' samples from the input X using kmeans++ algorithm.

 * @note  This is the algorithm described in
 *        "k-means++: the advantages of careful seeding". 2007, Arthur, D. and Vassilvitskii, S.
 *        ACM-SIAM symposium on Discrete algorithms.
 *
 * Scalable kmeans++ pseudocode
 * 1: C = sample a point uniformly at random from X
 * 2: while |C| < k
 * 3:   Sample x in X with probability p_x = d^2(x, C) / phi_X (C)
 * 4:   C = C U {x}
 * 5: end for
 */
template <typename DataT, typename IndexT>
void kmeansPlusPlus(const raft::handle_t &handle, const KMeansParams &params,
                    Tensor<DataT, 2, IndexT> &X,
                    raft::distance::DistanceType metric,
                    MLCommon::device_buffer<char> &workspace,
                    MLCommon::device_buffer<DataT> &centroidsRawData,
                    cudaStream_t stream) {
  auto n_samples = X.getSize(0);
  auto n_features = X.getSize(1);
  auto n_clusters = params.n_clusters;

  // number of seeding trials for each center (except the first)
  auto n_trials = 2 + static_cast<int>(std::ceil(log(n_clusters)));

  LOG(handle,
      "Run sequential k-means++ to select %d centroids from %d input samples "
      "(%d seeding trials per iterations)",
      n_clusters, n_samples, n_trials);

  auto dataBatchSize = kmeans::detail::getDataBatchSize(params, n_samples);

  // temporary buffers
  MLCommon::host_buffer<DataT> h_wt(handle.get_host_allocator(), stream,
                                    n_samples);

  MLCommon::device_buffer<DataT> distBuffer(handle.get_device_allocator(),
                                            stream, n_trials * n_samples);

  Tensor<DataT, 2, IndexT> centroidCandidates(
    {n_trials, n_features}, handle.get_device_allocator(), stream);

  Tensor<DataT, 1, IndexT> costPerCandidate(
    {n_trials}, handle.get_device_allocator(), stream);

  Tensor<DataT, 1, IndexT> minClusterDistance(
    {n_samples}, handle.get_device_allocator(), stream);

  MLCommon::device_buffer<DataT> L2NormBuf_OR_DistBuf(
    handle.get_device_allocator(), stream);

  MLCommon::device_buffer<DataT> clusterCost(handle.get_device_allocator(),
                                             stream, 1);

  MLCommon::device_buffer<cub::KeyValuePair<int, DataT>>
    minClusterIndexAndDistance(handle.get_device_allocator(), stream, 1);

  // L2 norm of X: ||c||^2
  Tensor<DataT, 1> L2NormX({n_samples}, handle.get_device_allocator(), stream);

  if (metric == raft::distance::DistanceType::EucExpandedL2 ||
      metric == raft::distance::DistanceType::EucExpandedL2Sqrt) {
    raft::linalg::rowNorm(L2NormX.data(), X.data(), X.getSize(1), X.getSize(0),
                          raft::linalg::L2Norm, true, stream);
  }

  std::mt19937 gen(params.seed);
  std::uniform_int_distribution<> dis(0, n_samples - 1);

  ML::thrustAllocatorAdapter alloc(handle.get_device_allocator(), stream);
  auto thrust_exec_policy = thrust::cuda::par(alloc).on(stream);

  // <<< Step-1 >>>: C <-- sample a point uniformly at random from X
  auto initialCentroid = X.template view<2>({1, n_features}, {dis(gen), 0});
  int n_clusters_picked = 1;

  // reset buffer to store the chosen centroid
  centroidsRawData.reserve(n_clusters * n_features, stream);
  centroidsRawData.resize(initialCentroid.numElements(), stream);
  raft::copy(centroidsRawData.begin(), initialCentroid.data(),
             initialCentroid.numElements(), stream);

  //  C = initial set of centroids
  auto centroids = std::move(Tensor<DataT, 2, IndexT>(
    centroidsRawData.data(),
    {initialCentroid.getSize(0), initialCentroid.getSize(1)}));
  // <<< End of Step-1 >>>

  // Calculate cluster distance, d^2(x, C), for all the points x in X to the nearest centroid
  kmeans::detail::minClusterDistance(
    handle, params, X, centroids, minClusterDistance, L2NormX,
    L2NormBuf_OR_DistBuf, workspace, metric, stream);

  LOG(handle, " k-means++ - Sampled %d/%d centroids", n_clusters_picked,
      n_clusters);

  // <<<< Step-2 >>> : while |C| < k
  while (n_clusters_picked < n_clusters) {
    // <<< Step-3 >>> : Sample x in X with probability p_x = d^2(x, C) / phi_X (C)
    // Choose 'n_trials' centroid candidates from X with probability proportional to the squared distance to the nearest existing cluster
    raft::copy(h_wt.data(), minClusterDistance.data(),
               minClusterDistance.numElements(), stream);
    CUDA_CHECK(cudaStreamSynchronize(stream));

    // Note - n_trials is relative small here, we don't need MLCommon::gather call
    std::discrete_distribution<> d(h_wt.begin(), h_wt.end());
    for (int cIdx = 0; cIdx < n_trials; ++cIdx) {
      auto rand_idx = d(gen);
      auto randCentroid = X.template view<2>({1, n_features}, {rand_idx, 0});
      raft::copy(centroidCandidates.data() + cIdx * n_features,
                 randCentroid.data(), randCentroid.numElements(), stream);
    }

    // Calculate pairwise distance between X and the centroid candidates
    // Output - pwd [n_trails x n_samples]
    auto pwd = std::move(
      Tensor<DataT, 2, IndexT>(distBuffer.data(), {n_trials, n_samples}));
    kmeans::detail::pairwise_distance(handle, centroidCandidates, X, pwd,
                                      workspace, metric, stream);

    // Update nearest cluster distance for each centroid candidate
    // Note pwd and minDistBuf points to same buffer which currently holds pairwise distance values.
    // Outputs minDistanceBuf[m_trails x n_samples] where minDistance[i, :] contains updated minClusterDistance that includes candidate-i
    auto minDistBuf = std::move(
      Tensor<DataT, 2, IndexT>(distBuffer.data(), {n_trials, n_samples}));
    raft::linalg::matrixVectorOp(
      minDistBuf.data(), pwd.data(), minClusterDistance.data(), pwd.getSize(1),
      pwd.getSize(0), true, true,
      [=] __device__(DataT mat, DataT vec) { return vec <= mat ? vec : mat; },
      stream);

    // Calculate costPerCandidate[n_trials] where costPerCandidate[i] is the cluster cost when using centroid candidate-i
    raft::linalg::reduce(costPerCandidate.data(), minDistBuf.data(),
                         minDistBuf.getSize(1), minDistBuf.getSize(0),
                         static_cast<DataT>(0), true, true, stream);

    // Greedy Choice - Choose the candidate that has minimum cluster cost
    // ArgMin operation below identifies the index of minimum cost in costPerCandidate
    {
      // Determine temporary device storage requirements
      size_t temp_storage_bytes = 0;
      cub::DeviceReduce::ArgMin(
        nullptr, temp_storage_bytes, costPerCandidate.data(),
        minClusterIndexAndDistance.data(), costPerCandidate.getSize(0));

      // Allocate temporary storage
      workspace.resize(temp_storage_bytes, stream);

      // Run argmin-reduction
      cub::DeviceReduce::ArgMin(
        workspace.data(), temp_storage_bytes, costPerCandidate.data(),
        minClusterIndexAndDistance.data(), costPerCandidate.getSize(0));

      int bestCandidateIdx = -1;
      raft::copy(&bestCandidateIdx, &minClusterIndexAndDistance.data()->key, 1,
                 stream);
      /// <<< End of Step-3 >>>

      /// <<< Step-4 >>>: C = C U {x}
      // Update minimum cluster distance corresponding to the chosen centroid candidate
      raft::copy(minClusterDistance.data(),
                 minDistBuf.data() + bestCandidateIdx * n_samples, n_samples,
                 stream);

      raft::copy(centroidsRawData.data() + n_clusters_picked * n_features,
                 centroidCandidates.data() + bestCandidateIdx * n_features,
                 n_features, stream);

      ++n_clusters_picked;
      /// <<< End of Step-4 >>>
    }

    LOG(handle, " k-means++ - Sampled %d/%d centroids", n_clusters_picked,
        n_clusters);
  }  /// <<<< Step-5 >>>
}

template <typename DataT, typename IndexT>
void checkWeights(const raft::handle_t &handle,
                  MLCommon::device_buffer<char> &workspace,
                  Tensor<DataT, 1, IndexT> &weight, cudaStream_t stream) {
  MLCommon::device_buffer<DataT> wt_aggr(handle.get_device_allocator(), stream,
                                         1);

  int n_samples = weight.getSize(0);
  size_t temp_storage_bytes = 0;
  CUDA_CHECK(cub::DeviceReduce::Sum(nullptr, temp_storage_bytes, weight.data(),
                                    wt_aggr.data(), n_samples, stream));

  workspace.resize(temp_storage_bytes, stream);

  CUDA_CHECK(cub::DeviceReduce::Sum(workspace.data(), temp_storage_bytes,
                                    weight.data(), wt_aggr.data(), n_samples,
                                    stream));

  DataT wt_sum = 0;
  raft::copy(&wt_sum, wt_aggr.data(), 1, stream);
  CUDA_CHECK(cudaStreamSynchronize(stream));

  if (wt_sum != n_samples) {
    LOG(handle,
        "[Warning!] KMeans: normalizing the user provided sample weights to "
        "sum up to %d samples",
        n_samples);

    DataT scale = n_samples / wt_sum;
    raft::linalg::unaryOp(
      weight.data(), weight.data(), weight.numElements(),
      [=] __device__(const DataT &wt) { return wt * scale; }, stream);
  }
}
};  // namespace detail
};  // namespace kmeans
};  // namespace ML<|MERGE_RESOLUTION|>--- conflicted
+++ resolved
@@ -243,21 +243,12 @@
 // calculate pairwise distance between 'dataset[n x d]' and 'centroids[k x d]',
 // result will be stored in 'pairwiseDistance[n x k]'
 template <typename DataT, typename IndexT>
-<<<<<<< HEAD
-void pairwiseDistance(const raft::handle_t &handle, Tensor<DataT, 2, IndexT> &X,
-                      Tensor<DataT, 2, IndexT> &centroids,
-                      Tensor<DataT, 2, IndexT> &pairwiseDistance,
-                      MLCommon::device_buffer<char> &workspace,
-                      raft::distance::DistanceType metric,
-                      cudaStream_t stream) {
-=======
 void pairwise_distance(const raft::handle_t &handle,
                        Tensor<DataT, 2, IndexT> &X,
                        Tensor<DataT, 2, IndexT> &centroids,
                        Tensor<DataT, 2, IndexT> &pairwiseDistance,
                        MLCommon::device_buffer<char> &workspace,
-                       ML::Distance::DistanceType metric, cudaStream_t stream) {
->>>>>>> a6622ded
+                       raft::distance::DistanceType metric, cudaStream_t stream) {
   auto n_samples = X.getSize(0);
   auto n_features = X.getSize(1);
   auto n_clusters = centroids.getSize(0);
