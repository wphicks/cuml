--- conflicted
+++ resolved
@@ -361,12 +361,9 @@
     src/randomforest/randomforest.cu
     src/random_projection/rproj.cu
     src/solver/solver.cu
-<<<<<<< HEAD
+    src/spectral/spectral.cu
     src/svm/svc.cu
     src/svm/ws_util.cu
-=======
-    src/spectral/spectral.cu
->>>>>>> 21ee293d
     src/tsne/tsne.cu
     src/tsvd/tsvd.cu
     src/umap/umap.cu)
