--- conflicted
+++ resolved
@@ -267,17 +267,10 @@
  * @param isRowMajor specifies whether the x and y data pointers are row (C
  *                   type array) or col (F type array) major
  */
-<<<<<<< HEAD
-void pairwiseDistance(const raft::handle_t &handle, const double *x,
-                      const double *y, double *dist, int m, int n, int k,
-                      raft::distance::DistanceType metric,
-                      bool isRowMajor = true);
-=======
 void pairwise_distance(const raft::handle_t &handle, const double *x,
                        const double *y, double *dist, int m, int n, int k,
-                       ML::Distance::DistanceType metric,
+                       raft::distance::DistanceType metric,
                        bool isRowMajor = true);
->>>>>>> a6622ded
 
 /**
  * @brief Calculates the ij pairwise distances between two input arrays of float type
@@ -294,17 +287,10 @@
  * @param isRowMajor specifies whether the x and y data pointers are row (C
  *                   type array) or col (F type array) major
  */
-<<<<<<< HEAD
-void pairwiseDistance(const raft::handle_t &handle, const float *x,
-                      const float *y, float *dist, int m, int n, int k,
-                      raft::distance::DistanceType metric,
-                      bool isRowMajor = true);
-=======
 void pairwise_distance(const raft::handle_t &handle, const float *x,
                        const float *y, float *dist, int m, int n, int k,
-                       ML::Distance::DistanceType metric,
+                       raft::distance::DistanceType metric,
                        bool isRowMajor = true);
->>>>>>> a6622ded
 
 }  // namespace Metrics
 }  // namespace ML