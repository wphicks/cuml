--- conflicted
+++ resolved
@@ -495,32 +495,23 @@
          "SpMM: Dimension mismatch: C");
 
   // Execute the kernel
-<<<<<<< HEAD
   if (true) {  // Shared memory kernel (large matrices)
     size_t shared_mem_size =
       (nnz + m + 1) * sizeof(int) + (nnz + k * n) * sizeof(T);
     batched_spmm_kernel<<<nb, n, shared_mem_size, A.stream()>>>(
       alpha, A.get_col_index(), A.get_row_index(), A.get_values(), B.raw_data(),
       beta, C.raw_data(), m, k, n, nnz);
+    CUDA_CHECK(cudaPeekAtLastError());
   } else {  // No shared memory (small matrices)
     constexpr int TPB = 256;
     int threads_per_bid =
       nb <= 1024 ? 8 : (nb <= 2048 ? 4 : (nb <= 4096 ? 2 : 1));
-    batched_spmm_kernel<<<MLCommon::ceildiv<int>(nb, TPB), TPB, 0,
-                          A.stream()>>>(
+    batched_spmm_kernel<<<MLCommon::ceildiv<int>(nb * threads_per_bid, TPB),
+                          TPB, 0, A.stream()>>>(
       alpha, A.get_col_index(), A.get_row_index(), A.get_values(), B.raw_data(),
       beta, C.raw_data(), m, k, n, nb, threads_per_bid);
-  }
-=======
-  constexpr int TPB = 256;
-  int threads_per_bid =
-    nb <= 1024 ? 8 : (nb <= 2048 ? 4 : (nb <= 4096 ? 2 : 1));
-  batched_spmm_kernel<<<MLCommon::ceildiv<int>(nb * threads_per_bid, TPB), TPB,
-                        0, A.stream()>>>(
-    alpha, A.get_col_index(), A.get_row_index(), A.get_values(), B.raw_data(),
-    beta, C.raw_data(), m, k, n, nb, threads_per_bid);
-  CUDA_CHECK(cudaPeekAtLastError());
->>>>>>> 59f46d0e
+    CUDA_CHECK(cudaPeekAtLastError());
+  }
 }
 
 /**
