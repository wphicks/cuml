--- conflicted
+++ resolved
@@ -44,11 +44,8 @@
 - PR #2120: Speeding up dask RandomForest tests
 - PR #1883: Use CumlArray in ARIMA
 - PR #2135: A few optimizations to UMAP fuzzy simplicial set
-<<<<<<< HEAD
 - PR #1914: Change the meaning of ARIMA's intercept to match the literature
-=======
 - PR #2098: Renaming .h to .cuh in decision_tree, glm, pca
->>>>>>> 4e2b2799
 
 ## Bug Fixes
 - PR #1939: Fix syntax error in cuml.common.array
