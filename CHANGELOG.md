# cuML 0.17.0 (Date TBD)

## New Features

## Improvements
- PR #2902: `matrix/matrix.cuh` in RAFT namespacing
- PR #2903: Moving linalg's gemm, gemv, transpose to RAFT namespaces
- PR #2905: `stats` prims `mean_center`, `sum` to RAFT namespaces
- PR #2904: Moving `linalg` basic math ops to RAFT namespaces

## Bug Fixes
- PR #2983: Fix seeding of KISS99 RNG

# cuML 0.16.0 (Date TBD)

## New Features
<<<<<<< HEAD
- PR #2918: Move DistanceType enum to RAFT
=======
- PR #2922: Install RAFT headers with cuML
>>>>>>> 95a73050
- PR #2909: Update allgatherv for compatibility with latest RAFT
- PR #2677: Ability to export RF trees as JSON
- PR #2698: Distributed TF-IDF transformer
- PR #2476: Porter Stemmer
- PR #2789: Dask LabelEncoder
- PR #2152: add FIL C++ benchmark
- PR #2638: Improve cython build with custom `build_ext`
- PR #2866: Support XGBoost-style multiclass models (gradient boosted decision trees) in FIL C++
- PR #2874: Issue warning for degraded accuracy with float64 models in Treelite
- PR #2881: Introduces experimental batched backend for random forest
- PR #2916: Add SKLearn multi-class GBDT model support in FIL

## Improvements
- PR #2947: Add more warnings for accuracy degradation with 64-bit models
- PR #2873: Remove empty marker kernel code for NVTX markers
- PR #2796: Remove tokens of length 1 by default for text vectorizers
- PR #2741: Use rapids build packages in conda environments
- PR #2735: Update seed to random_state in random forest and associated tests
- PR #2739: Use cusparse_wrappers.h from RAFT
- PR #2729: Replace `cupy.sparse` with `cupyx.scipy.sparse`
- PR #2749: Correct docs for python version used in cuml_dev conda environment
- PR #2747: Adopting raft::handle_t and raft::comms::comms_t in cuML
- PR #2762: Fix broken links and provide minor edits to docs
- PR #2723: Support and enable convert_dtype in estimator predict
- PR #2758: Match sklearn's default n_components behavior for PCA
- PR #2770: Fix doxygen version during cmake
- PR #2766: Update default RandomForestRegressor score function to use r2
- PR #2775: Enablinbg mg gtests w/ raft mpi comms
- PR #2783: Add pytest that will fail when GPU IDs in Dask cluster are not unique
- PR #2784: Add SparseCumlArray container for sparse index/data arrays
- PR #2785: Add in cuML-specific dev conda dependencies
- PR #2778: Add README for FIL
- PR #2799: Reenable lightgbm test with lower (1%) proba accuracy
- PR #2800: Align cuML's spdlog version with RMM's
- PR #2824: Make data conversions warnings be debug level
- PR #2835: Rng prims, utils, and dependencies in RAFT
- PR #2541: Improve Documentation Examples and Source Linking
- PR #2837: Make the FIL node reorder loop more obvious
- PR #2849: make num_classes significant in FLOAT_SCALAR case
- PR #2792: Project flash (new build process) script changes
- PR #2850: Clean up unused params in paramsPCA
- PR #2871: Add timing function to utils
- PR #2863: in FIL, rename leaf_value_t enums to more descriptive
- PR #2892 Update ci/local/README.md
- PR #2867: improve stability of FIL benchmark measurements
- PR #2798: Add python tests for FIL multiclass classification of lightgbm models
- PR #2892: Update ci/local/README.md
- PR #2910: Adding Support for CuPy 8.x
- PR #2914: Add tests for XGBoost multi-class models in FIL
- PR #2622: Simplify tSNE perplexity search
- PR #2930: Pin libfaiss to <=1.6.3
- PR #2928: Updating Estimators Derived from Base for Consistency
- PR #2942: Adding `cuml.experimental` to the Docs

## Bug Fixes
- PR #2973: Allow data imputation for nan values
- PR #2982: Adjust kneighbors classifier test threshold to avoid intermittent failure
- PR #2885: Changing test target for NVTX wrapper test
- PR #2882: Allow import on machines without GPUs
- PR #2875: Bug fix to enable colorful NVTX markers
- PR #2744: Supporting larger number of classes in KNeighborsClassifier
- PR #2769: Remove outdated doxygen options for 1.8.20
- PR #2787: Skip lightgbm test for version 3 and above temporarily
- PR #2805: Retain index in stratified splitting for dataframes
- PR #2781: Use Python print to correctly redirect spdlogs when sys.stdout is changed
- PR #2787: Skip lightgbm test for version 3 and above temporarily
- PR #2813: Fix memory access in generation of non-row-major random blobs
- PR #2810: Update Rf MNMG threshold to prevent sporadic test failure
- PR #2808: Relax Doxygen version required in CMake to coincide with integration repo
- PR #2818: Fix parsing of singlegpu option in build command
- PR #2827: Force use of whole dataset when sample bootstrapping is disabled
- PR #2829: Fixing description for labels in docs and removing row number constraint from PCA xform/inverse_xform
- PR #2832: Updating stress tests that fail with OOM
- PR #2831: Removing repeated capture and parameter in lambda function
- PR #2847: Workaround for TSNE lockup, change caching preference.
- PR #2842: KNN index preprocessors were using incorrect n_samples
- PR #2848: Fix typo in Python docstring for UMAP
- PR #2856: Fix LabelEncoder for filtered input
- PR #2855: Updates for RMM being header only
- PR #2844: Fix for OPG KNN Classifier & Regressor
- PR #2880: Fix bugs in Auto-ARIMA when s==None
- PR #2877: TSNE exception for n_components > 2
- PR #2879: Update unit test for LabelEncoder on filtered input
- PR #2932: Marking KBinsDiscretizer pytests as xfail
- PR #2925: Fixing Owner Bug When Slicing CumlArray Objects
- PR #2931: Fix notebook error handling in gpuCI
- PR #2941: Fixing dask tsvd stress test failure
- PR #2943: Remove unused shuffle_features parameter
- PR #2940: Correcting labels meta dtype for `cuml.dask.make_classification`
- PR #2965: Notebooks update
- PR #2955: Fix for conftest for singlegpu build
- PR #2968: Remove shuffle_features from RF param names
- PR #2957: Fix ols test size for stability
- PR #2972: Upgrade Treelite to 0.93
- PR #2984: Fix GPU test scripts gcov error
- PR #2990: Reduce MNMG kneighbors regressor test threshold

# cuML 0.15.0 (Date TBD)

## New Features
- PR #2581: Added model persistence via joblib in each section of estimator_intro.ipynb
- PR #2554: Hashing Vectorizer and general vectorizer improvements
- PR #2240: Making Dask models pickleable
- PR #2267: CountVectorizer estimator
- PR #2261: Exposing new FAISS metrics through Python API
- PR #2287: Single-GPU TfidfTransformer implementation
- PR #2289: QR SVD solver for MNMG PCA
- PR #2312: column-major support for make_blobs
- PR #2172: Initial support for auto-ARIMA
- PR #2394: Adding cosine & correlation distance for KNN
- PR #2392: PCA can accept sparse inputs, and sparse prim for computing covariance
- PR #2465: Support pandas 1.0+
- PR #2550: Single GPU Target Encoder
- PR #2519: Precision recall curve using cupy
- PR #2500: Replace UMAP functionality dependency on nvgraph with RAFT Spectral Clustering
- PR #2502: cuML Implementation of `sklearn.metrics.pairwise_distances`
- PR #2520: TfidfVectorizer estimator
- PR #2211: MNMG KNN Classifier & Regressor
- PR #2461: Add KNN Sparse Output Functionality
- PR #2615: Incremental PCA
- PR #2594: Confidence intervals for ARIMA forecasts
- PR #2607: Add support for probability estimates in SVC
- PR #2618: SVM class and sample weights
- PR #2635: Decorator to generate docstrings with autodetection of parameters
- PR #2270: Multi class MNMG RF
- PR #2661: CUDA-11 support for single-gpu code
- PR #2322: Sparse FIL forests with 8-byte nodes
- PR #2675: Update conda recipes to support CUDA 11
- PR #2645: Add experimental, sklearn-based preprocessing

## Improvements
- PR #2336: Eliminate `rmm.device_array` usage
- PR #2262: Using fully shared PartDescriptor in MNMG decomposiition, linear models, and solvers
- PR #2310: Pinning ucx-py to 0.14 to make 0.15 CI pass
- PR #1945: enable clang tidy
- PR #2339: umap performance improvements
- PR #2308: Using fixture for Dask client to eliminate possiblity of not closing
- PR #2345: make C++ logger level definition to be the same as python layer
- PR #2329: Add short commit hash to conda package name
- PR #2362: Implement binary/multi-classification log loss with cupy
- PR #2363: Update threshold and make other changes for stress tests
- PR #2371: Updating MBSGD tests to use larger batches
- PR #2380: Pinning libcumlprims version to ease future updates
- PR #2405: Remove references to deprecated RMM headers.
- PR #2340: Import ARIMA in the root init file and fix the `test_fit_function` test
- PR #2408: Install meta packages for dependencies
- PR #2417: Move doc customization scripts to Jenkins
- PR #2427: Moving MNMG decomposition to cuml
- PR #2433: Add libcumlprims_mg to CMake
- PR #2420: Add and set convert_dtype default to True in estimator fit methods
- PR #2411: Refactor Mixin classes and use in classifier/regressor estimators
- PR #2442: fix setting RAFT_DIR from the RAFT_PATH env var
- PR #2469: Updating KNN c-api to document all arguments
- PR #2453: Add CumlArray to API doc
- PR #2440: Use Treelite Conda package
- PR #2403: Support for input and output type consistency in logistic regression predict_proba
- PR #2473: Add metrics.roc_auc_score to API docs. Additional readability and minor docs bug fixes
- PR #2468: Add `_n_features_in_` attribute to all single GPU estimators that implement fit
- PR #2489: Removing explicit FAISS build and adding dependency on libfaiss conda package
- PR #2480: Moving MNMG glm and solvers to cuml
- PR #2490: Moving MNMG KMeans to cuml
- PR #2483: Moving MNMG KNN to cuml
- PR #2492: Adding additional assertions to mnmg nearest neighbors pytests
- PR #2439: Update dask RF code to have print_detailed function
- PR #2431: Match output of classifier predict with target dtype
- PR #2237: Refactor RF cython code
- PR #2513: Fixing LGTM Analysis Issues
- PR #2099: Raise an error when float64 data is used with dask RF
- PR #2522: Renaming a few arguments in KNeighbors* to be more readable
- PR #2499: Provide access to `cuml.DBSCAN` core samples
- PR #2526: Removing PCA TSQR as a solver due to scalability issues
- PR #2536: Update conda upload versions for new supported CUDA/Python
- PR #2538: Remove Protobuf dependency
- PR #2553: Test pickle protocol 5 support
- PR #2570: Accepting single df or array input in train_test_split
- PR #2566: Remove deprecated cuDF from_gpu_matrix calls
- PR #2583: findpackage.cmake.in template for cmake dependencies
- PR #2577: Fully removing NVGraph dependency for CUDA 11 compatibility
- PR #2575: Speed up TfidfTransformer
- PR #2584: Removing dependency on sklearn's NotFittedError
- PR #2591: Generate benchmark datsets using `cuml.datasets`
- PR #2548: Fix limitation on number of rows usable with tSNE and refactor memory allocation
- PR #2589: including cuda-11 build fixes into raft
- PR #2599: Add Stratified train_test_split
- PR #2487: Set classes_ attribute during classifier fit
- PR #2605: Reduce memory usage in tSNE
- PR #2611: Adding building doxygen docs to gpu ci
- PR #2631: Enabling use of gtest conda package for build
- PR #2623: Fixing kmeans score() API to be compatible with Scikit-learn
- PR #2629: Add naive_bayes api docs
- PR #2643: 'dense' and 'sparse' values of `storage_type` for FIL
- PR #2691: Generic Base class attribute setter
- PR #2666: Update MBSGD documentation to mention that the model is experimental
- PR #2687: Update xgboost version to 1.2.0dev.rapidsai0.15
- PR #2684: CUDA 11 conda development environment yml and faiss patch
- PR #2648: Replace CNMeM with `rmm::mr::pool_memory_resource`.
- PR #2686: Improve SVM tests
- PR #2692: Changin LBFGS log level
- PR #2705: Add sum operator and base operator overloader functions to cumlarray
- PR #2701: Updating README + Adding ref to UMAP paper
- PR #2721: Update API docs
- PR #2730: Unpin cumlprims in conda recipes for release

## Bug Fixes
- PR #2369: Update RF code to fix set_params memory leak
- PR #2364: Fix for random projection
- PR #2373: Use Treelite Pip package in GPU testing
- PR #2376: Update documentation Links
- PR #2407: fixed batch count in DBScan for integer overflow case
- PR #2413: CumlArray and related methods updates to account for cuDF.Buffer contiguity update
- PR #2424: --singlegpu flag fix on build.sh script
- PR #2432: Using correct algo_name for UMAP in benchmark tests
- PR #2445: Restore access to coef_ property of Lasso
- PR #2441: Change p2p_enabled definition to work without ucx
- PR #2447: Drop `nvstrings`
- PR #2450: Update local build to use new gpuCI image
- PR #2454: Mark RF memleak test as XFAIL, because we can't detect memleak reliably
- PR #2455: Use correct field to store data type in `LabelEncoder.fit_transform`
- PR #2475: Fix typo in build.sh
- PR #2496: Fixing indentation for simulate_data in test_fil.py
- PR #2494: Set QN regularization strength consistent with scikit-learn
- PR #2486: Fix cupy input to kmeans init
- PR #2497: Changes to accomodate cuDF unsigned categorical changes
- PR #2209: Fix FIL benchmark for gpuarray-c input
- PR #2507: Import `treelite.sklearn`
- PR #2521: Fixing invalid smem calculation in KNeighborsCLassifier
- PR #2515: Increase tolerance for LogisticRegression test
- PR #2532: Updating doxygen in new MG headers
- PR #2521: Fixing invalid smem calculation in KNeighborsCLassifier
- PR #2515: Increase tolerance for LogisticRegression test
- PR #2545: Fix documentation of n_iter_without_progress in tSNE Python bindings
- PR #2543: Improve numerical stability of QN solver
- PR #2544: Fix Barnes-Hut tSNE not using specified post_learning_rate
- PR #2558: Disabled a long-running FIL test
- PR #2540: Update default value for n_epochs in UMAP to match documentation & sklearn API
- PR #2535: Fix issue with incorrect docker image being used in local build script
- PR #2542: Fix small memory leak in TSNE
- PR #2552: Fixed the length argument of updateDevice calls in RF test
- PR #2565: Fix cell allocation code to avoid loops in quad-tree. Prevent NaNs causing infinite descent
- PR #2563: Update scipy call for arima gradient test
- PR #2569: Fix for cuDF update
- PR #2508: Use keyword parameters in sklearn.datasets.make_* functions
- PR #2587: Attributes for estimators relying on solvers
- PR #2586: Fix SVC decision function data type
- PR #2573: Considering managed memory as device type on checking for KMeans
- PR #2574: Fixing include path in `tsvd_mg.pyx`
- PR #2506: Fix usage of CumlArray attributes on `cuml.common.base.Base`
- PR #2593: Fix inconsistency in train_test_split
- PR #2609: Fix small doxygen issues
- PR #2610: Remove cuDF tolist call
- PR #2613: Removing thresholds from kmeans score tests (SG+MG)
- PR #2616: Small test code fix for pandas dtype tests
- PR #2617: Fix floating point precision error in tSNE
- PR #2625: Update Estimator notebook to resolve errors
- PR #2634: singlegpu build option fixes
- PR #2641: [Breaking] Make `max_depth` in RF compatible with scikit-learn
- PR #2650: Make max_depth behave consistently for max_depth > 14
- PR #2651: AutoARIMA Python bug fix
- PR #2654: Fix for vectorizer concatenations
- PR #2655: Fix C++ RF predict function access of rows/samples array
- PR #2649: Cleanup sphinx doc warnings for 0.15
- PR #2668: Order conversion improvements to account for cupy behavior changes
- PR #2669: Revert PR 2655 Revert "Fixes C++ RF predict function"
- PR #2683: Fix incorrect "Bad CumlArray Use" error messages on test failures
- PR #2695: Fix debug build issue due to incorrect host/device method setup
- PR #2709: Fixing OneHotEncoder Overflow Error
- PR #2710: Fix SVC doc statement about predic_proba
- PR #2726: Return correct output type in QN
- PR #2711: Fix Dask RF failure intermittently
- PR #2718: Fix temp directory for py.test
- PR #2719: Set KNeighborsRegressor output dtype according to training target dtype
- PR #2720: Updates to outdated links
- PR #2722: Getting cuML covariance test passing w/ Cupy 7.8 & CUDA 11

# cuML 0.14.0 (03 Jun 2020)

## New Features
- PR #1994: Support for distributed OneHotEncoder
- PR #1892: One hot encoder implementation with cupy
- PR #1655: Adds python bindings for homogeneity score
- PR #1704: Adds python bindings for completeness score
- PR #1687: Adds python bindings for mutual info score
- PR #1980: prim: added a new write-only unary op prim
- PR #1867: C++: add logging interface support in cuML based spdlog
- PR #1902: Multi class inference in FIL C++ and importing multi-class forests from treelite
- PR #1906: UMAP MNMG
- PR #2067: python: wrap logging interface in cython
- PR #2083: Added dtype, order, and use_full_low_rank to MNMG `make_regression`
- PR #2074: SG and MNMG `make_classification`
- PR #2127: Added order to SG `make_blobs`, and switch from C++ to cupy based implementation
- PR #2057: Weighted k-means
- PR #2256: Add a `make_arima` generator
- PR #2245: ElasticNet, Lasso and Coordinate Descent MNMG
- PR #2242: Pandas input support with output as NumPy arrays by default
- PR #2551: Add cuML RF multiclass prediction using FIL from python
- PR #1728: Added notebook testing to gpuCI gpu build

## Improvements
- PR #1931: C++: enabled doxygen docs for all of the C++ codebase
- PR #1944: Support for dask_cudf.core.Series in _extract_partitions
- PR #1947: Cleaning up cmake
- PR #1927: Use Cython's `new_build_ext` (if available)
- PR #1946: Removed zlib dependency from cmake
- PR #1988: C++: cpp bench refactor
- PR #1873: Remove usage of nvstring and nvcat from LabelEncoder
- PR #1968: Update SVC SVR with cuML Array
- PR #1972: updates to our flow to use conda-forge's clang and clang-tools packages
- PR #1974: Reduce ARIMA testing time
- PR #1984: Enable Ninja build
- PR #1985: C++ UMAP parametrizable tests
- PR #2005: Adding missing algorithms to cuml benchmarks and notebook
- PR #2016: Add capability to setup.py and build.sh to fully clean all cython build files and artifacts
- PR #2044: A cuda-memcheck helper wrapper for devs
- PR #2018: Using `cuml.dask.part_utils.extract_partitions` and removing similar, duplicated code
- PR #2019: Enable doxygen build in our nightly doc build CI script
- PR #1996: Cythonize in parallel
- PR #2032: Reduce number of tests for MBSGD to improve CI running time
- PR #2031: Encapsulating UCX-py interactions in singleton
- PR #2029: Add C++ ARIMA log-likelihood benchmark
- PR #2085: Convert TSNE to use CumlArray
- PR #2051: Reduce the time required to run dask pca and dask tsvd tests
- PR #1981: Using CumlArray in kNN and DistributedDataHandler in dask kNN
- PR #2053: Introduce verbosity level in C++ layer instead of boolean `verbose` flag
- PR #2047: Make internal streams non-blocking w.r.t. NULL stream
- PR #2048: Random forest testing speedup
- PR #2058: Use CumlArray in Random Projection
- PR #2068: Updating knn class probabilities to use make_monotonic instead of binary search
- PR #2062: Adding random state to UMAP mnmg tests
- PR #2064: Speed-up K-Means test
- PR #2015: Renaming .h to .cuh in solver, dbscan and svm
- PR #2080: Improved import of sparse FIL forests from treelite
- PR #2090: Upgrade C++ build to C++14 standard
- PR #2089: CI: enabled cuda-memcheck on ml-prims unit-tests during nightly build
- PR #2128: Update Dask RF code to reduce the time required for GPU predict to run
- PR #2125: Build infrastructure to use RAFT
- PR #2131: Update Dask RF fit to use DistributedDataHandler
- PR #2055: Update the metrics notebook to use important cuML models
- PR #2095: Improved import of src_prims/utils.h, making it less ambiguous
- PR #2118: Updating SGD & mini-batch estimators to use CumlArray
- PR #2120: Speeding up dask RandomForest tests
- PR #1883: Use CumlArray in ARIMA
- PR #877: Adding definition of done criteria to wiki
- PR #2135: A few optimizations to UMAP fuzzy simplicial set
- PR #1914: Change the meaning of ARIMA's intercept to match the literature
- PR #2098: Renaming .h to .cuh in decision_tree, glm, pca
- PR #2150: Remove deprecated RMM calls in RMM allocator adapter
- PR #2146: Remove deprecated kalman filter
- PR #2151: Add pytest duration and pytest timeout
- PR #2156: Add Docker 19 support to local gpuci build
- PR #2178: Reduce duplicated code in RF
- PR #2124: Expand tutorial docs and sample notebook
- PR #2175: Allow CPU-only and dataset params for benchmark sweeps
- PR #2186: Refactor cython code to build OPG structs in common utils file
- PR #2180: Add fully single GPU singlegpu python build
- PR #2187: CMake improvements to manage conda environment dependencies
- PR #2185: Add has_sklearn function and use it in datasets/classification.
- PR #2193: Order-independent local shuffle in `cuml.dask.make_regression`
- PR #2204: Update python layer to use the logger interface
- PR #2184: Refoctor headers for holtwinters, rproj, tsvd, tsne, umap
- PR #2199: Remove unncessary notebooks
- PR #2195: Separating fit and transform calls in SG, MNMG PCA to save transform array memory consumption
- PR #2201: Re-enabling UMAP repro tests
- PR #2132: Add SVM C++ benchmarks
- PR #2196: Updates to benchmarks. Moving notebook
- PR #2208: Coordinate Descent, Lasso and ElasticNet CumlArray updates
- PR #2210: Updating KNN tests to evaluate multiple index partitions
- PR #2205: Use timeout to add 2 hour hard limit to dask tests
- PR #2212: Improve DBScan batch count / memory estimation
- PR #2213: Standardized include statements across all cpp source files, updated copyright on all modified files
- PR #2214: Remove utils folder and refactor to common folder
- PR #2220: Final refactoring of all src_prims header files following rules as specified in #1675
- PR #2225: input_to_cuml_array keep order option, test updates and cleanup
- PR #2244: Re-enable slow ARIMA tests as stress tests
- PR #2231: Using OPG structs from `cuml.common` in decomposition algorithms
- PR #2257: Update QN and LogisticRegression to use CumlArray
- PR #2259: Add CumlArray support to Naive Bayes
- PR #2252: Add benchmark for the Gram matrix prims
- PR #2263: Faster serialization for Treelite objects with RF
- PR #2264: Reduce build time for cuML by using make_blobs from libcuml++ interface
- PR #2269: Add docs targets to build.sh and fix python cuml.common docs
- PR #2271: Clarify doc for `_unique` default implementation in OneHotEncoder
- PR #2272: Add docs build.sh script to repository
- PR #2276: Ensure `CumlArray` provided `dtype` conforms
- PR #2281: Rely on cuDF's `Serializable` in `CumlArray`
- PR #2284: Reduce dataset size in SG RF notebook to reduce run time of sklearn
- PR #2285: Increase the threshold for elastic_net test in dask/test_coordinate_descent
- PR #2314: Update FIL default values, documentation and test
- PR #2316: 0.14 release docs additions and fixes
- PR #2320: Add prediction notes to RF docs
- PR #2323: Change verbose levels and parameter name to match Scikit-learn API
- PR #2324: Raise an error if n_bins > number of training samples in RF
- PR #2335: Throw a warning if treelite cannot be imported and `load_from_sklearn` is used

## Bug Fixes
- PR #1939: Fix syntax error in cuml.common.array
- PR #1941: Remove c++ cuda flag that was getting duplicated in CMake
- PR #1971: python: Correctly honor --singlegpu option and CUML_BUILD_PATH env variable
- PR #1969: Update libcumlprims to 0.14
- PR #1973: Add missing mg files for setup.py --singlegpu flag
- PR #1993: Set `umap_transform_reproducibility` tests to xfail
- PR #2004: Refactoring the arguments to `plant()` call
- PR #2017: Fixing memory issue in weak cc prim
- PR #2028: Skipping UMAP knn reproducibility tests until we figure out why its failing in CUDA 10.2
- PR #2024: Fixed cuda-memcheck errors with sample-without-replacement prim
- PR #1540: prims: support for custom math-type used for computation inside adjusted rand index prim
- PR #2077: dask-make blobs arguments to match sklearn
- PR #2059: Make all Scipy imports conditional
- PR #2078: Ignore negative cache indices in get_vecs
- PR #2084: Fixed cuda-memcheck errors with COO unit-tests
- PR #2087: Fixed cuda-memcheck errors with dispersion prim
- PR #2096: Fixed syntax error with nightly build command for memcheck unit-tests
- PR #2115: Fixed contingency matrix prim unit-tests for computing correct golden values
- PR #2107: Fix PCA transform
- PR #2109: input_to_cuml_array __cuda_array_interface__ bugfix
- PR #2117: cuDF __array__ exception small fixes
- PR #2139: CumlArray for adjusted_rand_score
- PR #2140: Returning self in fit model functions
- PR #2144: Remove GPU arch < 60 from CMake build
- PR #2153: Added missing namespaces to some Decision Tree files
- PR #2155: C++: fix doxygen build break
- PR #2161: Replacing depreciated bruteForceKnn
- PR #2162: Use stream in transpose prim
- PR #2165: Fit function test correction
- PR #2166: Fix handling of temp file in RF pickling
- PR #2176: C++: fix for adjusted rand index when input array is all zeros
- PR #2179: Fix clang tools version in libcuml recipe
- PR #2183: Fix RAFT in nightly package
- PR #2191: Fix placement of SVM parameter documentation and add examples
- PR #2212: Fix DBScan results (no propagation of labels through border points)
- PR #2215: Fix the printing of forest object
- PR #2217: Fix opg_utils naming to fix singlegpu build
- PR #2223: Fix bug in ARIMA C++ benchmark
- PR #2224: Temporary fix for CI until new Dask version is released
- PR #2228: Update to use __reduce_ex__ in CumlArray to override cudf.Buffer
- PR #2249: Fix bug in UMAP continuous target metrics
- PR #2258: Fix doxygen build break
- PR #2255: Set random_state for train_test_split function in dask RF
- PR #2275: Fix RF fit memory leak
- PR #2274: Fix parameter name verbose to verbosity in mnmg OneHotEncoder
- PR #2277: Updated cub repo path and branch name
- PR #2282: Fix memory leak in Dask RF concatenation
- PR #2301: Scaling KNN dask tests sample size with n GPUs
- PR #2293: Contiguity fixes for input_to_cuml_array and train_test_split
- PR #2295: Fix convert_to_dtype copy even with same dtype
- PR #2305: Fixed race condition in DBScan
- PR #2354: Fix broken links in README
- PR #2619: Explicitly skip raft test folder for pytest 6.0.0
- PR #2788: Set the minimum number of columns that can be sampled to 1 to fix 0 mem allocation error

# cuML 0.13.0 (31 Mar 2020)

## New Features
- PR #1777: Python bindings for entropy
- PR #1742: Mean squared error implementation with cupy
- PR #1817: Confusion matrix implementation with cupy (SNSG and MNMG)
- PR #1766: Mean absolute error implementation with cupy
- PR #1766: Mean squared log error implementation with cupy
- PR #1635: cuML Array shim and configurable output added to cluster methods
- PR #1586: Seasonal ARIMA
- PR #1683: cuml.dask make_regression
- PR #1689: Add framework for cuML Dask serializers
- PR #1709: Add `decision_function()` and `predict_proba()` for LogisticRegression
- PR #1714: Add `print_env.sh` file to gather important environment details
- PR #1750: LinearRegression CumlArray for configurable output
- PR #1814: ROC AUC score implementation with cupy
- PR #1767: Single GPU decomposition models configurable output
- PR #1646: Using FIL to predict in MNMG RF
- PR #1778: Make cuML Handle picklable
- PR #1738: cuml.dask refactor beginning and dask array input option for OLS, Ridge and KMeans
- PR #1874: Add predict_proba function to RF classifier
- PR #1815: Adding KNN parameter to UMAP
- PR #1978: Adding `predict_proba` function to dask RF

## Improvements
- PR #1644: Add `predict_proba()` for FIL binary classifier
- PR #1620: Pickling tests now automatically finds all model classes inheriting from cuml.Base
- PR #1637: Update to newer treelite version with XGBoost 1.0 compatibility
- PR #1632: Fix MBSGD models inheritance, they now inherits from cuml.Base
- PR #1628: Remove submodules from cuML
- PR #1755: Expose the build_treelite function for python
- PR #1649: Add the fil_sparse_format variable option to RF API
- PR #1647: storage_type=AUTO uses SPARSE for large models
- PR #1668: Update the warning statement thrown in RF when the seed is set but n_streams is not 1
- PR #1662: use of direct cusparse calls for coo2csr, instead of depending on nvgraph
- PR #1747: C++: dbscan performance improvements and cleanup
- PR #1697: Making trustworthiness batchable and using proper workspace
- PR #1721: Improving UMAP pytests
- PR #1717: Call `rmm_cupy_allocator` for CuPy allocations
- PR #1718: Import `using_allocator` from `cupy.cuda`
- PR #1723: Update RF Classifier to throw an exception for multi-class pickling
- PR #1726: Decorator to allocate CuPy arrays with RMM
- PR #1719: UMAP random seed reproducibility
- PR #1748: Test serializing `CumlArray` objects
- PR #1776: Refactoring pca/tsvd distributed
- PR #1762: Update CuPy requirement to 7
- PR #1768: C++: Different input and output types for add and subtract prims
- PR #1790: Add support for multiple seeding in k-means++
- PR #1805: Adding new Dask cuda serializers to naive bayes + a trivial perf update
- PR #1812: C++: bench: UMAP benchmark cases added
- PR #1795: Add capability to build CumlArray from bytearray/memoryview objects
- PR #1824: C++: improving the performance of UMAP algo
- PR #1816: Add ARIMA notebook
- PR #1856: Update docs for 0.13
- PR #1827: Add HPO demo Notebook
- PR #1825: `--nvtx` option in `build.sh`
- PR #1847: Update XGBoost version for CI
- PR #1837: Simplify cuML Array construction
- PR #1848: Rely on subclassing for cuML Array serialization
- PR #1866: Minimizing client memory pressure on Naive Bayes
- PR #1788: Removing complexity bottleneck in S-ARIMA
- PR #1873: Remove usage of nvstring and nvcat from LabelEncoder
- PR #1891: Additional improvements to naive bayes tree reduction

## Bug Fixes
- PR #1835 : Fix calling default RF Classification always
- PT #1904: replace cub sort
- PR #1833: Fix depth issue in shallow RF regression estimators
- PR #1770: Warn that KalmanFilter is deprecated
- PR #1775: Allow CumlArray to work with inputs that have no 'strides' in array interface
- PR #1594: Train-test split is now reproducible
- PR #1590: Fix destination directory structure for run-clang-format.py
- PR #1611: Fixing pickling errors for KNN classifier and regressor
- PR #1617: Fixing pickling issues for SVC and SVR
- PR #1634: Fix title in KNN docs
- PR #1627: Adding a check for multi-class data in RF classification
- PR #1654: Skip treelite patch if its already been applied
- PR #1661: Fix nvstring variable name
- PR #1673: Using struct for caching dlsym state in communicator
- PR #1659: TSNE - introduce 'convert_dtype' and refactor class attr 'Y' to 'embedding_'
- PR #1672: Solver 'svd' in Linear and Ridge Regressors when n_cols=1
- PR #1670: Lasso & ElasticNet - cuml Handle added
- PR #1671: Update for accessing cuDF Series pointer
- PR #1652: Support XGBoost 1.0+ models in FIL
- PR #1702: Fix LightGBM-FIL validation test
- PR #1701: test_score kmeans test passing with newer cupy version
- PR #1706: Remove multi-class bug from QuasiNewton
- PR #1699: Limit CuPy to <7.2 temporarily
- PR #1708: Correctly deallocate cuML handles in Cython
- PR #1730: Fixes to KF for test stability (mainly in CUDA 10.2)
- PR #1729: Fixing naive bayes UCX serialization problem in fit()
- PR #1749: bug fix rf classifier/regressor on seg fault in bench
- PR #1751: Updated RF documentation
- PR #1765: Update the checks for using RF GPU predict
- PR #1787: C++: unit-tests to check for RF accuracy. As well as a bug fix to improve RF accuracy
- PR #1793: Updated fil pyx to solve memory leakage issue
- PR #1810: Quickfix - chunkage in dask make_regression
- PR #1842: DistributedDataHandler not properly setting 'multiple'
- PR #1849: Critical fix in ARIMA initial estimate
- PR #1851: Fix for cuDF behavior change for multidimensional arrays
- PR #1852: Remove Thrust warnings
- PR #1868: Turning off IPC caching until it is fixed in UCX-py/UCX
- PR #1876: UMAP exponential decay parameters fix
- PR #1887: Fix hasattr for missing attributes on base models
- PR #1877: Remove resetting index in shuffling in train_test_split
- PR #1893: Updating UCX in comms to match current UCX-py
- PR #1888: Small train_test_split test fix
- PR #1899: Fix dask `extract_partitions()`, remove transformation as instance variable in PCA and TSVD and match sklearn APIs
- PR #1920: Temporarily raising threshold for UMAP reproducibility tests
- PR #1918: Create memleak fixture to skip memleak tests in CI for now
- PR #1926: Update batch matrix test margins
- PR #1925: Fix failing dask tests
- PR #1936: Update DaskRF regression test to xfail
- PR #1932: Isolating cause of make_blobs failure
- PR #1951: Dask Random forest regression CPU predict bug fix
- PR #1948: Adjust BatchedMargin margin and disable tests temporarily
- PR #1950: Fix UMAP test failure


# cuML 0.12.0 (04 Feb 2020)

## New Features
- PR #1483: prims: Fused L2 distance and nearest-neighbor prim
- PR #1494: bench: ml-prims benchmark
- PR #1514: bench: Fused L2 NN prim benchmark
- PR #1411: Cython side of MNMG OLS
- PR #1520: Cython side of MNMG Ridge Regression
- PR #1516: Suppor Vector Regression (epsilon-SVR)

## Improvements
- PR #1638: Update cuml/docs/README.md
- PR #1468: C++: updates to clang format flow to make it more usable among devs
- PR #1473: C++: lazy initialization of "costly" resources inside cumlHandle
- PR #1443: Added a new overloaded GEMM primitive
- PR #1489: Enabling deep trees using Gather tree builder
- PR #1463: Update FAISS submodule to 1.6.1
- PR #1488: Add codeowners
- PR #1432: Row-major (C-style) GPU arrays for benchmarks
- PR #1490: Use dask master instead of conda package for testing
- PR #1375: Naive Bayes & Distributed Naive Bayes
- PR #1377: Add GPU array support for FIL benchmarking
- PR #1493: kmeans: add tiling support for 1-NN computation and use fusedL2-1NN prim for L2 distance metric
- PR #1532: Update CuPy to >= 6.6 and allow 7.0
- PR #1528: Re-enabling KNN using dynamic library loading for UCX in communicator
- PR #1545: Add conda environment version updates to ci script
- PR #1541: Updates for libcudf++ Python refactor
- PR #1555: FIL-SKL, an SKLearn-based benchmark for FIL
- PR #1537: Improve pickling and scoring suppport for many models to support hyperopt
- PR #1551: Change custom kernel to cupy for col/row order transform
- PR #1533: C++: interface header file separation for SVM
- PR #1560: Helper function to allocate all new CuPy arrays with RMM memory management
- PR #1570: Relax nccl in conda recipes to >=2.4 (matching CI)
- PR #1578: Add missing function information to the cuML documenataion
- PR #1584: Add has_scipy utility function for runtime check
- PR #1583: API docs updates for 0.12
- PR #1591: Updated FIL documentation

## Bug Fixes
- PR #1470: Documentation: add make_regression, fix ARIMA section
- PR #1482: Updated the code to remove sklearn from the mbsgd stress test
- PR #1491: Update dev environments for 0.12
- PR #1512: Updating setup_cpu() in SpeedupComparisonRunner
- PR #1498: Add build.sh to code owners
- PR #1505: cmake: added correct dependencies for prims-bench build
- PR #1534: Removed TODO comment in create_ucp_listeners()
- PR #1548: Fixing umap extra unary op in knn graph
- PR #1547: Fixing MNMG kmeans score. Fixing UMAP pickling before fit(). Fixing UMAP test failures.
- PR #1557: Increasing threshold for kmeans score
- PR #1562: Increasing threshold even higher
- PR #1564: Fixed a typo in function cumlMPICommunicator_impl::syncStream
- PR #1569: Remove Scikit-learn exception and depedenncy in SVM
- PR #1575: Add missing dtype parameter in call to strides to order for CuPy 6.6 code path
- PR #1574: Updated the init file to include SVM
- PR #1589: Fixing the default value for RF and updating mnmg predict to accept cudf
- PR #1601: Fixed wrong datatype used in knn voting kernel

# cuML 0.11.0 (11 Dec 2019)

## New Features

- PR #1295: Cython side of MNMG PCA
- PR #1218: prims: histogram prim
- PR #1129: C++: Separate include folder for C++ API distribution
- PR #1282: OPG KNN MNMG Code (disabled for 0.11)
- PR #1242: Initial implementation of FIL sparse forests
- PR #1194: Initial ARIMA time-series modeling support.
- PR #1286: Importing treelite models as FIL sparse forests
- PR #1285: Fea minimum impurity decrease RF param
- PR #1301: Add make_regression to generate regression datasets
- PR #1322: RF pickling using treelite, protobuf and FIL
- PR #1332: Add option to cuml.dask make_blobs to produce dask array
- PR #1307: Add RF regression benchmark
- PR #1327: Update the code to build treelite with protobuf
- PR #1289: Add Python benchmarking support for FIL
- PR #1371: Cython side of MNMG tSVD
- PR #1386: Expose SVC decision function value

## Improvements
- PR #1170: Use git to clone subprojects instead of git submodules
- PR #1239: Updated the treelite version
- PR #1225: setup.py clone dependencies like cmake and correct include paths
- PR #1224: Refactored FIL to prepare for sparse trees
- PR #1249: Include libcuml.so C API in installed targets
- PR #1259: Conda dev environment updates and use libcumlprims current version in CI
- PR #1277: Change dependency order in cmake for better printing at compile time
- PR #1264: Add -s flag to GPU CI pytest for better error printing
- PR #1271: Updated the Ridge regression documentation
- PR #1283: Updated the cuMl docs to include MBSGD and adjusted_rand_score
- PR #1300: Lowercase parameter versions for FIL algorithms
- PR #1312: Update CuPy to version 6.5 and use conda-forge channel
- PR #1336: Import SciKit-Learn models into FIL
- PR #1314: Added options needed for ASVDb output (CUDA ver, etc.), added option
  to select algos
- PR #1335: Options to print available algorithms and datasets
  in the Python benchmark
- PR #1338: Remove BUILD_ABI references in CI scripts
- PR #1340: Updated unit tests to uses larger dataset
- PR #1351: Build treelite temporarily for GPU CI testing of FIL Scikit-learn
  model importing
- PR #1367: --test-split benchmark parameter for train-test split
- PR #1360: Improved tests for importing SciKit-Learn models into FIL
- PR #1368: Add --num-rows benchmark command line argument
- PR #1351: Build treelite temporarily for GPU CI testing of FIL Scikit-learn model importing
- PR #1366: Modify train_test_split to use CuPy and accept device arrays
- PR #1258: Documenting new MPI communicator for multi-node multi-GPU testing
- PR #1345: Removing deprecated should_downcast argument
- PR #1362: device_buffer in UMAP + Sparse prims
- PR #1376: AUTO value for FIL algorithm
- PR #1408: Updated pickle tests to delete the pre-pickled model to prevent pointer leakage
- PR #1357: Run benchmarks multiple times for CI
- PR #1382: ARIMA optimization: move functions to C++ side
- PR #1392: Updated RF code to reduce duplication of the code
- PR #1444: UCX listener running in its own isolated thread
- PR #1445: Improved performance of FIL sparse trees
- PR #1431: Updated API docs
- PR #1441: Remove unused CUDA conda labels
- PR #1439: Match sklearn 0.22 default n_estimators for RF and fix test errors
- PR #1461: Add kneighbors to API docs

## Bug Fixes
- PR #1281: Making rng.h threadsafe
- PR #1212: Fix cmake git cloning always running configure in subprojects
- PR #1261: Fix comms build errors due to cuml++ include folder changes
- PR #1267: Update build.sh for recent change of building comms in main CMakeLists
- PR #1278: Removed incorrect overloaded instance of eigJacobi
- PR #1302: Updates for numba 0.46
- PR #1313: Updated the RF tests to set the seed and n_streams
- PR #1319: Using machineName arg passed in instead of default for ASV reporting
- PR #1326: Fix illegal memory access in make_regression (bounds issue)
- PR #1330: Fix C++ unit test utils for better handling of differences near zero
- PR #1342: Fix to prevent memory leakage in Lasso and ElasticNet
- PR #1337: Fix k-means init from preset cluster centers
- PR #1354: Fix SVM gamma=scale implementation
- PR #1344: Change other solver based methods to create solver object in init
- PR #1373: Fixing a few small bugs in make_blobs and adding asserts to pytests
- PR #1361: Improve SMO error handling
- PR #1384: Lower expectations on batched matrix tests to prevent CI failures
- PR #1380: Fix memory leaks in ARIMA
- PR #1391: Lower expectations on batched matrix tests even more
- PR #1394: Warning added in svd for cuda version 10.1
- PR #1407: Resolved RF predict issues and updated RF docstring
- PR #1401: Patch for lbfgs solver for logistic regression with no l1 penalty
- PR #1416: train_test_split numba and rmm device_array output bugfix
- PR #1419: UMAP pickle tests are using wrong n_neighbors value for trustworthiness
- PR #1438: KNN Classifier to properly return Dataframe with Dataframe input
- PR #1425: Deprecate seed and use random_state similar to Scikit-learn in train_test_split
- PR #1458: Add joblib as an explicit requirement
- PR #1474: Defer knn mnmg to 0.12 nightly builds and disable ucx-py dependency

# cuML 0.10.0 (16 Oct 2019)

## New Features
- PR #1148: C++ benchmark tool for c++/CUDA code inside cuML
- PR #1071: Selective eigen solver of cuSolver
- PR #1073: Updating RF wrappers to use FIL for GPU accelerated prediction
- PR #1104: CUDA 10.1 support
- PR #1113: prims: new batched make-symmetric-matrix primitive
- PR #1112: prims: new batched-gemv primitive
- PR #855: Added benchmark tools
- PR #1149 Add YYMMDD to version tag for nightly conda packages
- PR #892: General Gram matrices prim
- PR #912: Support Vector Machine
- PR #1274: Updated the RF score function to use GPU predict

## Improvements
- PR #961: High Peformance RF; HIST algo
- PR #1028: Dockerfile updates after dir restructure. Conda env yaml to add statsmodels as a dependency
- PR #1047: Consistent OPG interface for kmeans, based on internal libcumlprims update
- PR #763: Add examples to train_test_split documentation
- PR #1093: Unified inference kernels for different FIL algorithms
- PR #1076: Paying off some UMAP / Spectral tech debt.
- PR #1086: Ensure RegressorMixin scorer uses device arrays
- PR #1110: Adding tests to use default values of parameters of the models
- PR #1108: input_to_host_array function in input_utils for input processing to host arrays
- PR #1114: K-means: Exposing useful params, removing unused params, proxying params in Dask
- PR #1138: Implementing ANY_RANK semantics on irecv
- PR #1142: prims: expose separate InType and OutType for unaryOp and binaryOp
- PR #1115: Moving dask_make_blobs to cuml.dask.datasets. Adding conversion to dask.DataFrame
- PR #1136: CUDA 10.1 CI updates
- PR #1135: K-means: add boundary cases for kmeans||, support finer control with convergence
- PR #1163: Some more correctness improvements. Better verbose printing
- PR #1165: Adding except + in all remaining cython
- PR #1186: Using LocalCUDACluster Pytest fixture
- PR #1173: Docs: Barnes Hut TSNE documentation
- PR #1176: Use new RMM API based on Cython
- PR #1219: Adding custom bench_func and verbose logging to cuml.benchmark
- PR #1247: Improved MNMG RF error checking

## Bug Fixes

- PR #1231: RF respect number of cuda streams from cuml handle
- PR #1230: Rf bugfix memleak in regression
- PR #1208: compile dbscan bug
- PR #1016: Use correct libcumlprims version in GPU CI
- PR #1040: Update version of numba in development conda yaml files
- PR #1043: Updates to accomodate cuDF python code reorganization
- PR #1044: Remove nvidia driver installation from ci/cpu/build.sh
- PR #991: Barnes Hut TSNE Memory Issue Fixes
- PR #1075: Pinning Dask version for consistent CI results
- PR #990: Barnes Hut TSNE Memory Issue Fixes
- PR #1066: Using proper set of workers to destroy nccl comms
- PR #1072: Remove pip requirements and setup
- PR #1074: Fix flake8 CI style check
- PR #1087: Accuracy improvement for sqrt/log in RF max_feature
- PR #1088: Change straggling numba python allocations to use RMM
- PR #1106: Pinning Distributed version to match Dask for consistent CI results
- PR #1116: TSNE CUDA 10.1 Bug Fixes
- PR #1132: DBSCAN Batching Bug Fix
- PR #1162: DASK RF random seed bug fix
- PR #1164: Fix check_dtype arg handling for input_to_dev_array
- PR #1171: SVM prediction bug fix
- PR #1177: Update dask and distributed to 2.5
- PR #1204: Fix SVM crash on Turing
- PR #1199: Replaced sprintf() with snprintf() in THROW()
- PR #1205: Update dask-cuda in yml envs
- PR #1211: Fixing Dask k-means transform bug and adding test
- PR #1236: Improve fix for SMO solvers potential crash on Turing
- PR #1251: Disable compiler optimization for CUDA 10.1 for distance prims
- PR #1260: Small bugfix for major conversion in input_utils
- PR #1276: Fix float64 prediction crash in test_random_forest

# cuML 0.9.0 (21 Aug 2019)

## New Features

- PR #894: Convert RF to treelite format
- PR #826: Jones transformation of params for ARIMA models timeSeries ml-prim
- PR #697: Silhouette Score metric ml-prim
- PR #674: KL Divergence metric ml-prim
- PR #787: homogeneity, completeness and v-measure metrics ml-prim
- PR #711: Mutual Information metric ml-prim
- PR #724: Entropy metric ml-prim
- PR #766: Expose score method based on inertia for KMeans
- PR #823: prims: cluster dispersion metric
- PR #816: Added inverse_transform() for LabelEncoder
- PR #789: prims: sampling without replacement
- PR #813: prims: Col major istance prim
- PR #635: Random Forest & Decision Tree Regression (Single-GPU)
- PR #819: Forest Inferencing Library (FIL)
- PR #829: C++: enable nvtx ranges
- PR #835: Holt-Winters algorithm
- PR #837: treelite for decision forest exchange format
- PR #871: Wrapper for FIL
- PR #870: make_blobs python function
- PR #881: wrappers for accuracy_score and adjusted_rand_score functions
- PR #840: Dask RF classification and regression
- PR #870: make_blobs python function
- PR #879: import of treelite models to FIL
- PR #892: General Gram matrices prim
- PR #883: Adding MNMG Kmeans
- PR #930: Dask RF
- PR #882: TSNE - T-Distributed Stochastic Neighbourhood Embedding
- PR #624: Internals API & Graph Based Dimensionality Reductions Callback
- PR #926: Wrapper for FIL
- PR #994: Adding MPI comm impl for testing / benchmarking MNMG CUDA
- PR #960: Enable using libcumlprims for MG algorithms/prims

## Improvements
- PR #822: build: build.sh update to club all make targets together
- PR #807: Added development conda yml files
- PR #840: Require cmake >= 3.14
- PR #832: Stateless Decision Tree and Random Forest API
- PR #857: Small modifications to comms for utilizing IB w/ Dask
- PR #851: Random forest Stateless API wrappers
- PR #865: High Performance RF
- PR #895: Pretty prints arguments!
- PR #920: Add an empty marker kernel for tracing purposes
- PR #915: syncStream added to cumlCommunicator
- PR #922: Random Forest support in FIL
- PR #911: Update headers to credit CannyLabs BH TSNE implementation
- PR #918: Streamline CUDA_REL environment variable
- PR #924: kmeans: updated APIs to be stateless, refactored code for mnmg support
- PR #950: global_bias support in FIL
- PR #773: Significant improvements to input checking of all classes and common input API for Python
- PR #957: Adding docs to RF & KMeans MNMG. Small fixes for release
- PR #965: Making dask-ml a hard dependency
- PR #976: Update api.rst for new 0.9 classes
- PR #973: Use cudaDeviceGetAttribute instead of relying on cudaDeviceProp object being passed
- PR #978: Update README for 0.9
- PR #1009: Fix references to notebooks-contrib
- PR #1015: Ability to control the number of internal streams in cumlHandle_impl via cumlHandle
- PR #1175: Add more modules to docs ToC

## Bug Fixes

- PR #923: Fix misshapen level/trend/season HoltWinters output
- PR #831: Update conda package dependencies to cudf 0.9
- PR #772: Add missing cython headers to SGD and CD
- PR #849: PCA no attribute trans_input_ transform bug fix
- PR #869: Removing incorrect information from KNN Docs
- PR #885: libclang installation fix for GPUCI
- PR #896: Fix typo in comms build instructions
- PR #921: Fix build scripts using incorrect cudf version
- PR #928: TSNE Stability Adjustments
- PR #934: Cache cudaDeviceProp in cumlHandle for perf reasons
- PR #932: Change default param value for RF classifier
- PR #949: Fix dtype conversion tests for unsupported cudf dtypes
- PR #908: Fix local build generated file ownerships
- PR #983: Change RF max_depth default to 16
- PR #987: Change default values for knn
- PR #988: Switch to exact tsne
- PR #991: Cleanup python code in cuml.dask.cluster
- PR #996: ucx_initialized being properly set in CommsContext
- PR #1007: Throws a well defined error when mutigpu is not enabled
- PR #1018: Hint location of nccl in build.sh for CI
- PR #1022: Using random_state to make K-Means MNMG tests deterministic
- PR #1034: Fix typos and formatting issues in RF docs
- PR #1052: Fix the rows_sample dtype to float

# cuML 0.8.0 (27 June 2019)

## New Features

- PR #652: Adjusted Rand Index metric ml-prim
- PR #679: Class label manipulation ml-prim
- PR #636: Rand Index metric ml-prim
- PR #515: Added Random Projection feature
- PR #504: Contingency matrix ml-prim
- PR #644: Add train_test_split utility for cuDF dataframes
- PR #612: Allow Cuda Array Interface, Numba inputs and input code refactor
- PR #641: C: Separate C-wrapper library build to generate libcuml.so
- PR #631: Add nvcategory based ordinal label encoder
- PR #681: Add MBSGDClassifier and MBSGDRegressor classes around SGD
- PR #705: Quasi Newton solver and LogisticRegression Python classes
- PR #670: Add test skipping functionality to build.sh
- PR #678: Random Forest Python class
- PR #684: prims: make_blobs primitive
- PR #673: prims: reduce cols by key primitive
- PR #812: Add cuML Communications API & consolidate Dask cuML

## Improvements

- PR #597: C++ cuML and ml-prims folder refactor
- PR #590: QN Recover from numeric errors
- PR #482: Introduce cumlHandle for pca and tsvd
- PR #573: Remove use of unnecessary cuDF column and series copies
- PR #601: Cython PEP8 cleanup and CI integration
- PR #596: Introduce cumlHandle for ols and ridge
- PR #579: Introduce cumlHandle for cd and sgd, and propagate C++ errors in cython level for cd and sgd
- PR #604: Adding cumlHandle to kNN, spectral methods, and UMAP
- PR #616: Enable clang-format for enforcing coding style
- PR #618: CI: Enable copyright header checks
- PR #622: Updated to use 0.8 dependencies
- PR #626: Added build.sh script, updated CI scripts and documentation
- PR #633: build: Auto-detection of GPU_ARCHS during cmake
- PR #650: Moving brute force kNN to prims. Creating stateless kNN API.
- PR #662: C++: Bulk clang-format updates
- PR #671: Added pickle pytests and correct pickling of Base class
- PR #675: atomicMin/Max(float, double) with integer atomics and bit flipping
- PR #677: build: 'deep-clean' to build.sh to clean faiss build as well
- PR #683: Use stateless c++ API in KNN so that it can be pickled properly
- PR #686: Use stateless c++ API in UMAP so that it can be pickled properly
- PR #695: prims: Refactor pairwise distance
- PR #707: Added stress test and updated documentation for RF
- PR #701: Added emacs temporary file patterns to .gitignore
- PR #606: C++: Added tests for host_buffer and improved device_buffer and host_buffer implementation
- PR #726: Updated RF docs and stress test
- PR #730: Update README and RF docs for 0.8
- PR #744: Random projections generating binomial on device. Fixing tests.
- PR #741: Update API docs for 0.8
- PR #754: Pickling of UMAP/KNN
- PR #753: Made PCA and TSVD picklable
- PR #746: LogisticRegression and QN API docstrings
- PR #820: Updating DEVELOPER GUIDE threading guidelines

## Bug Fixes
- PR #584: Added missing virtual destructor to deviceAllocator and hostAllocator
- PR #620: C++: Removed old unit-test files in ml-prims
- PR #627: C++: Fixed dbscan crash issue filed in 613
- PR #640: Remove setuptools from conda run dependency
- PR #646: Update link in contributing.md
- PR #649: Bug fix to LinAlg::reduce_rows_by_key prim filed in issue #648
- PR #666: fixes to gitutils.py to resolve both string decode and handling of uncommitted files
- PR #676: Fix template parameters in `bernoulli()` implementation.
- PR #685: Make CuPy optional to avoid nccl conda package conflicts
- PR #687: prims: updated tolerance for reduce_cols_by_key unit-tests
- PR #689: Removing extra prints from NearestNeighbors cython
- PR #718: Bug fix for DBSCAN and increasing batch size of sgd
- PR #719: Adding additional checks for dtype of the data
- PR #736: Bug fix for RF wrapper and .cu print function
- PR #547: Fixed issue if C++ compiler is specified via CXX during configure.
- PR #759: Configure Sphinx to render params correctly
- PR #762: Apply threshold to remove flakiness of UMAP tests.
- PR #768: Fixing memory bug from stateless refactor
- PR #782: Nearest neighbors checking properly whether memory should be freed
- PR #783: UMAP was using wrong size for knn computation
- PR #776: Hotfix for self.variables in RF
- PR #777: Fix numpy input bug
- PR #784: Fix jit of shuffle_idx python function
- PR #790: Fix rows_sample input type for RF
- PR #793: Fix for dtype conversion utility for numba arrays without cupy installed
- PR #806: Add a seed for sklearn model in RF test file
- PR #843: Rf quantile fix

# cuML 0.7.0 (10 May 2019)

## New Features

- PR #405: Quasi-Newton GLM Solvers
- PR #277: Add row- and column-wise weighted mean primitive
- PR #424: Add a grid-sync struct for inter-block synchronization
- PR #430: Add R-Squared Score to ml primitives
- PR #463: Add matrix gather to ml primitives
- PR #435: Expose cumlhandle in cython + developer guide
- PR #455: Remove default-stream arguement across ml-prims and cuML
- PR #375: cuml cpp shared library renamed to libcuml++.so
- PR #460: Random Forest & Decision Trees (Single-GPU, Classification)
- PR #491: Add doxygen build target for ml-prims
- PR #505: Add R-Squared Score to python interface
- PR #507: Add coordinate descent for lasso and elastic-net
- PR #511: Add a minmax ml-prim
- PR #516: Added Trustworthiness score feature
- PR #520: Add local build script to mimic gpuCI
- PR #503: Add column-wise matrix sort primitive
- PR #525: Add docs build script to cuML
- PR #528: Remove current KMeans and replace it with a new single GPU implementation built using ML primitives

## Improvements

- PR #481: Refactoring Quasi-Newton to use cumlHandle
- PR #467: Added validity check on cumlHandle_t
- PR #461: Rewrote permute and added column major version
- PR #440: README updates
- PR #295: Improve build-time and the interface e.g., enable bool-OutType, for distance()
- PR #390: Update docs version
- PR #272: Add stream parameters to cublas and cusolver wrapper functions
- PR #447: Added building and running mlprims tests to CI
- PR #445: Lower dbscan memory usage by computing adjacency matrix directly
- PR #431: Add support for fancy iterator input types to LinAlg::reduce_rows_by_key
- PR #394: Introducing cumlHandle API to dbscan and add example
- PR #500: Added CI check for black listed CUDA Runtime API calls
- PR #475: exposing cumlHandle for dbscan from python-side
- PR #395: Edited the CONTRIBUTING.md file
- PR #407: Test files to run stress, correctness and unit tests for cuml algos
- PR #512: generic copy method for copying buffers between device/host
- PR #533: Add cudatoolkit conda dependency
- PR #524: Use cmake find blas and find lapack to pass configure options to faiss
- PR #527: Added notes on UMAP differences from reference implementation
- PR #540: Use latest release version in update-version CI script
- PR #552: Re-enable assert in kmeans tests with xfail as needed
- PR #581: Add shared memory fast col major to row major function back with bound checks
- PR #592: More efficient matrix copy/reverse methods
- PR #721: Added pickle tests for DBSCAN and Random Projections

## Bug Fixes

- PR #334: Fixed segfault in `ML::cumlHandle_impl::destroyResources`
- PR #349: Developer guide clarifications for cumlHandle and cumlHandle_impl
- PR #398: Fix CI scripts to allow nightlies to be uploaded
- PR #399: Skip PCA tests to allow CI to run with driver 418
- PR #422: Issue in the PCA tests was solved and CI can run with driver 418
- PR #409: Add entry to gitmodules to ignore build artifacts
- PR #412: Fix for svdQR function in ml-prims
- PR #438: Code that depended on FAISS was building everytime.
- PR #358: Fixed an issue when switching streams on MLCommon::device_buffer and MLCommon::host_buffer
- PR #434: Fixing bug in CSR tests
- PR #443: Remove defaults channel from ci scripts
- PR #384: 64b index arithmetic updates to the kernels inside ml-prims
- PR #459: Fix for runtime library path of pip package
- PR #464: Fix for C++11 destructor warning in qn
- PR #466: Add support for column-major in LinAlg::*Norm methods
- PR #465: Fixing deadlock issue in GridSync due to consecutive sync calls
- PR #468: Fix dbscan example build failure
- PR #470: Fix resource leakage in Kalman filter python wrapper
- PR #473: Fix gather ml-prim test for change in rng uniform API
- PR #477: Fixes default stream initialization in cumlHandle
- PR #480: Replaced qn_fit() declaration with #include of file containing definition to fix linker error
- PR #495: Update cuDF and RMM versions in GPU ci test scripts
- PR #499: DEVELOPER_GUIDE.md: fixed links and clarified ML::detail::streamSyncer example
- PR #506: Re enable ml-prim tests in CI
- PR #508: Fix for an error with default argument in LinAlg::meanSquaredError
- PR #519: README.md Updates and adding BUILD.md back
- PR #526: Fix the issue of wrong results when fit and transform of PCA are called separately
- PR #531: Fixing missing arguments in updateDevice() for RF
- PR #543: Exposing dbscan batch size through cython API and fixing broken batching
- PR #551: Made use of ZLIB_LIBRARIES consistent between ml_test and ml_mg_test
- PR #557: Modified CI script to run cuML tests before building mlprims and removed lapack flag
- PR #578: Updated Readme.md to add lasso and elastic-net
- PR #580: Fixing cython garbage collection bug in KNN
- PR #577: Use find libz in prims cmake
- PR #594: fixed cuda-memcheck mean_center test failures


# cuML 0.6.1 (09 Apr 2019)

## Bug Fixes

- PR #462 Runtime library path fix for cuML pip package


# cuML 0.6.0 (22 Mar 2019)

## New Features

- PR #249: Single GPU Stochastic Gradient Descent for linear regression, logistic regression, and linear svm with L1, L2, and elastic-net penalties.
- PR #247: Added "proper" CUDA API to cuML
- PR #235: NearestNeighbors MG Support
- PR #261: UMAP Algorithm
- PR #290: NearestNeighbors numpy MG Support
- PR #303: Reusable spectral embedding / clustering
- PR #325: Initial support for single process multi-GPU OLS and tSVD
- PR #271: Initial support for hyperparameter optimization with dask for many models

## Improvements

- PR #144: Dockerfile update and docs for LinearRegression and Kalman Filter.
- PR #168: Add /ci/gpu/build.sh file to cuML
- PR #167: Integrating full-n-final ml-prims repo inside cuml
- PR #198: (ml-prims) Removal of *MG calls + fixed a bug in permute method
- PR #194: Added new ml-prims for supporting LASSO regression.
- PR #114: Building faiss C++ api into libcuml
- PR #64: Using FAISS C++ API in cuML and exposing bindings through cython
- PR #208: Issue ml-common-3: Math.h: swap thrust::for_each with binaryOp,unaryOp
- PR #224: Improve doc strings for readable rendering with readthedocs
- PR #209: Simplify README.md, move build instructions to BUILD.md
- PR #218: Fix RNG to use given seed and adjust RNG test tolerances.
- PR #225: Support for generating random integers
- PR #215: Refactored LinAlg::norm to Stats::rowNorm and added Stats::colNorm
- PR #234: Support for custom output type and passing index value to main_op in *Reduction kernels
- PR #230: Refactored the cuda_utils header
- PR #236: Refactored cuml python package structure to be more sklearn like
- PR #232: Added reduce_rows_by_key
- PR #246: Support for 2 vectors in the matrix vector operator
- PR #244: Fix for single GPU OLS and Ridge to support one column training data
- PR #271: Added get_params and set_params functions for linear and ridge regression
- PR #253: Fix for issue #250-reduce_rows_by_key failed memcheck for small nkeys
- PR #269: LinearRegression, Ridge Python docs update and cleaning
- PR #322: set_params updated
- PR #237: Update build instructions
- PR #275: Kmeans use of faster gpu_matrix
- PR #288: Add n_neighbors to NearestNeighbors constructor
- PR #302: Added FutureWarning for deprecation of current kmeans algorithm
- PR #312: Last minute cleanup before release
- PR #315: Documentation updating and enhancements
- PR #330: Added ignored argument to pca.fit_transform to map to sklearn's implemenation
- PR #342: Change default ABI to ON
- PR #572: Pulling DBSCAN components into reusable primitives


## Bug Fixes

- PR #193: Fix AttributeError in PCA and TSVD
- PR #211: Fixing inconsistent use of proper batch size calculation in DBSCAN
- PR #202: Adding back ability for users to define their own BLAS
- PR #201: Pass CMAKE CUDA path to faiss/configure script
- PR #200 Avoid using numpy via cimport in KNN
- PR #228: Bug fix: LinAlg::unaryOp with 0-length input
- PR #279: Removing faiss-gpu references in README
- PR #321: Fix release script typo
- PR #327: Update conda requirements for version 0.6 requirements
- PR #352: Correctly calculating numpy chunk sizing for kNN
- PR #345: Run python import as part of package build to trigger compilation
- PR #347: Lowering memory usage of kNN.
- PR #355: Fixing issues with very large numpy inputs to SPMG OLS and tSVD.
- PR #357: Removing FAISS requirement from README
- PR #362: Fix for matVecOp crashing on large input sizes
- PR #366: Index arithmetic issue fix with TxN_t class
- PR #376: Disabled kmeans tests since they are currently too sensitive (see #71)
- PR #380: Allow arbitrary data size on ingress for numba_utils.row_matrix
- PR #385: Fix for long import cuml time in containers and fix for setup_pip
- PR #630: Fixing a missing kneighbors in nearest neighbors python proxy

# cuML 0.5.1 (05 Feb 2019)

## Bug Fixes

- PR #189 Avoid using numpy via cimport to prevent ABI issues in Cython compilation


# cuML 0.5.0 (28 Jan 2019)

## New Features

- PR #66: OLS Linear Regression
- PR #44: Distance calculation ML primitives
- PR #69: Ridge (L2 Regularized) Linear Regression
- PR #103: Linear Kalman Filter
- PR #117: Pip install support
- PR #64: Device to device support from cuML device pointers into FAISS

## Improvements

- PR #56: Make OpenMP optional for building
- PR #67: Github issue templates
- PR #44: Refactored DBSCAN to use ML primitives
- PR #91: Pytest cleanup and sklearn toyset datasets based pytests for kmeans and dbscan
- PR #75: C++ example to use kmeans
- PR #117: Use cmake extension to find any zlib installed in system
- PR #94: Add cmake flag to set ABI compatibility
- PR #139: Move thirdparty submodules to root and add symlinks to new locations
- PR #151: Replace TravisCI testing and conda pkg builds with gpuCI
- PR #164: Add numba kernel for faster column to row major transform
- PR #114: Adding FAISS to cuml build

## Bug Fixes

- PR #48: CUDA 10 compilation warnings fix
- PR #51: Fixes to Dockerfile and docs for new build system
- PR #72: Fixes for GCC 7
- PR #96: Fix for kmeans stack overflow with high number of clusters
- PR #105: Fix for AttributeError in kmeans fit method
- PR #113: Removed old  glm python/cython files
- PR #118: Fix for AttributeError in kmeans predict method
- PR #125: Remove randomized solver option from PCA python bindings


# cuML 0.4.0 (05 Dec 2018)

## New Features

## Improvements

- PR #42: New build system: separation of libcuml.so and cuml python package
- PR #43: Added changelog.md

## Bug Fixes


# cuML 0.3.0 (30 Nov 2018)

## New Features

- PR #33: Added ability to call cuML algorithms using numpy arrays

## Improvements

- PR #24: Fix references of python package from cuML to cuml and start using versioneer for better versioning
- PR #40: Added support for refactored cuDF 0.3.0, updated Conda files
- PR #33: Major python test cleaning, all tests pass with cuDF 0.2.0 and 0.3.0. Preparation for new build system
- PR #34: Updated batch count calculation logic in DBSCAN
- PR #35: Beginning of DBSCAN refactor to use cuML mlprims and general improvements

## Bug Fixes

- PR #30: Fixed batch size bug in DBSCAN that caused crash. Also fixed various locations for potential integer overflows
- PR #28: Fix readthedocs build documentation
- PR #29: Fix pytests for cuml name change from cuML
- PR #33: Fixed memory bug that would cause segmentation faults due to numba releasing memory before it was used. Also fixed row major/column major bugs for different algorithms
- PR #36: Fix kmeans gtest to use device data
- PR #38: cuda\_free bug removed that caused google tests to sometimes pass and sometimes fail randomly
- PR #39: Updated cmake to correctly link with CUDA libraries, add CUDA runtime linking and include source files in compile target

# cuML 0.2.0 (02 Nov 2018)

## New Features

- PR #11: Kmeans algorithm added
- PR #7: FAISS KNN wrapper added
- PR #21: Added Conda install support

## Improvements

- PR #15: Added compatibility with cuDF (from prior pyGDF)
- PR #13: Added FAISS to Dockerfile
- PR #21: Added TravisCI build system for CI and Conda builds

## Bug Fixes

- PR #4: Fixed explained variance bug in TSVD
- PR #5: Notebook bug fixes and updated results


# cuML 0.1.0

Initial release including PCA, TSVD, DBSCAN, ml-prims and cython wrappers<|MERGE_RESOLUTION|>--- conflicted
+++ resolved
@@ -7,6 +7,7 @@
 - PR #2903: Moving linalg's gemm, gemv, transpose to RAFT namespaces
 - PR #2905: `stats` prims `mean_center`, `sum` to RAFT namespaces
 - PR #2904: Moving `linalg` basic math ops to RAFT namespaces
+- PR #2918: Move DistanceType enum to RAFT
 
 ## Bug Fixes
 - PR #2983: Fix seeding of KISS99 RNG
@@ -14,11 +15,7 @@
 # cuML 0.16.0 (Date TBD)
 
 ## New Features
-<<<<<<< HEAD
-- PR #2918: Move DistanceType enum to RAFT
-=======
 - PR #2922: Install RAFT headers with cuML
->>>>>>> 95a73050
 - PR #2909: Update allgatherv for compatibility with latest RAFT
 - PR #2677: Ability to export RF trees as JSON
 - PR #2698: Distributed TF-IDF transformer
