# cuML 0.17.0 (Date TBD)

## New Features
- PR #3164: Expose silhouette score in Python
- PR #3214: Correct flaky silhouette score test by setting atol
- PR #2659: Add initial max inner product sparse knn
- PR #2836: Refactor UMAP to accept sparse inputs
- PR #3186: Add gain to RF JSON dump

## Improvements
- PR #3077: Improve runtime for test_kmeans
- PR #3070: Speed up dask/test_datasets tests
- PR #3075: Speed up test_linear_model tests
- PR #3078: Speed up test_incremental_pca tests
- PR #2902: `matrix/matrix.cuh` in RAFT namespacing
- PR #2903: Moving linalg's gemm, gemv, transpose to RAFT namespaces
- PR #2905: `stats` prims `mean_center`, `sum` to RAFT namespaces
- PR #2904: Moving `linalg` basic math ops to RAFT namespaces
- PR #2956: Follow cuML array conventions in ARIMA and remove redundancy
- PR #3000: Pin cmake policies to cmake 3.17 version, bump project version to 0.17
- PR #3083: Improving test_make_blobs testing time
- PR #2906: Moving `linalg` decomp to RAFT namespaces
- PR #2988: FIL: use tree-per-class reduction for GROVE_PER_CLASS_FEW_CLASSES
- PR #2996: Removing the max_depth restriction for switching to the batched backend
- PR #3004: Remove Single Process Multi GPU (SPMG) code
- PR #3032: FIL: Add optimization parameter `blocks_per_sm` that will help all but tiniest models
- PR #3044: Move leftover `linalg` and `stats` to RAFT namespaces
- PR #3067: Deleting prims moved to RAFT and updating header paths
- PR #3074: Reducing dask coordinate descent test runtime
- PR #3096: Avoid memory transfers in CSR WeakCC for DBSCAN
- PR #3088: More readable and robust FIL C++ test management
- PR #3052: Speeding up MNMG KNN Cl&Re testing
- PR #3115: Speeding up MNMG UMAP testing
- PR #3112: Speed test_array
- PR #3111: Adding Cython to Code Coverage
- PR #3129:  Update notebooks README
- PR #3002: Update flake8 Config To With Per File Settings
- PR #3135: Add QuasiNewton tests
- PR #3040: Improved Array Conversion with CumlArrayDescriptor and Decorators
- PR #3134: Improving the Deprecation Message Formatting in Documentation
- PR #3154: Adding estimator pickling demo notebooks (and docs)
- PR #3151: MNMG Logistic Regression via dask-glm
- PR #3113: Add tags and prefered memory order tags to estimators
- PR #3137: Reorganize Pytest Config and Add Quick Run Option
- PR #3144: Adding Ability to Set Arbitrary Cmake Flags in ./build.sh
- PR #3155: Eliminate unnecessary warnings from random projection test
- PR #3176: Add probabilistic SVM tests with various input array types
- PR #3180: FIL: `blocks_per_sm` support in Python

## Bug Fixes
<<<<<<< HEAD
- PR #3218: Specify dependency branches in conda dev environment to avoid pip resolver issue
=======
- PR #3196: Disable ascending=false path for sortColumnsPerRow
- PR #3051: MNMG KNN Cl&Re fix + multiple improvements
>>>>>>> 13600f7a
- PR #3179: Remove unused metrics.cu file
- PR #3069: Prevent conversion of DataFrames to Series in preprocessing
- PR #3065: Refactoring prims metrics function names from camelcase to underscore format
- PR #3033: Splitting ml metrics to individual files
- PR #3072: Fusing metrics and score directories in src_prims
- PR #3037: Avoid logging deadlock in multi-threaded C code
- PR #2983: Fix seeding of KISS99 RNG
- PR #3011: Fix unused initialize_embeddings parameter in Barnes-Hut t-SNE
- PR #3008: Check number of columns in check_array validator
- PR #3012: Increasing learning rate for SGD log loss and invscaling pytests
- PR #2950: Fix includes in UMAP
- PR #3194: Fix cuDF to cuPy conversion (missing value)
- PR #3021: Fix a hang in cuML RF experimental backend
- PR #3039: Update RF and decision tree parameter initializations in benchmark codes
- PR #3060: Speed up test suite `test_fil`
- PR #3061: Handle C++ exception thrown from FIL predict
- PR #3073: Update mathjax CDN URL for documentation
- PR #3062: Bumping xgboost version to match cuml version
- PR #3084: Fix artifacts in t-SNE results
- PR #3086: Reverting FIL Notebook Testing
- PR #3192: Enable pipeline usage for OneHotEncoder and LabelEncoder
- PR #3114: Fixed a typo in SVC's predict_proba AttributeError
- PR #3117: Fix two crashes in experimental RF backend
- PR #3119: Fix memset args for benchmark
- PR #3130: Return Python string from `dump_as_json()` of RF
- PR #3132: Add `min_samples_split` + Rename `min_rows_per_node` -> `min_samples_leaf`
- PR #3136: Fix stochastic gradient descent example
- PR #3152: Fix access to attributes of individual NB objects in dask NB
- PR #3156: Force local conda artifact install
- PR #3162: Removing accidentally checked in debug file
- PR #3175: Fix gtest pinned cmake version for build from source option
- PR #3182: Fix a bug in MSE metric calculation
- PR #3185: Add documentation for Distributed TFIDF Transformer
- PR #3190: Fix Attribute error on ICPA #3183 and PCA input type
- PR #3208: Fix EXITCODE override in notebook test script


# cuML 0.16.0 (23 Oct 2020)

## New Features
- PR #2922: Install RAFT headers with cuML
- PR #2909: Update allgatherv for compatibility with latest RAFT
- PR #2677: Ability to export RF trees as JSON
- PR #2698: Distributed TF-IDF transformer
- PR #2476: Porter Stemmer
- PR #2789: Dask LabelEncoder
- PR #2152: add FIL C++ benchmark
- PR #2638: Improve cython build with custom `build_ext`
- PR #2866: Support XGBoost-style multiclass models (gradient boosted decision trees) in FIL C++
- PR #2874: Issue warning for degraded accuracy with float64 models in Treelite
- PR #2881: Introduces experimental batched backend for random forest
- PR #2916: Add SKLearn multi-class GBDT model support in FIL

## Improvements
- PR #2947: Add more warnings for accuracy degradation with 64-bit models
- PR #2873: Remove empty marker kernel code for NVTX markers
- PR #2796: Remove tokens of length 1 by default for text vectorizers
- PR #2741: Use rapids build packages in conda environments
- PR #2735: Update seed to random_state in random forest and associated tests
- PR #2739: Use cusparse_wrappers.h from RAFT
- PR #2729: Replace `cupy.sparse` with `cupyx.scipy.sparse`
- PR #2749: Correct docs for python version used in cuml_dev conda environment
- PR #2747: Adopting raft::handle_t and raft::comms::comms_t in cuML
- PR #2762: Fix broken links and provide minor edits to docs
- PR #2723: Support and enable convert_dtype in estimator predict
- PR #2758: Match sklearn's default n_components behavior for PCA
- PR #2770: Fix doxygen version during cmake
- PR #2766: Update default RandomForestRegressor score function to use r2
- PR #2775: Enablinbg mg gtests w/ raft mpi comms
- PR #2783: Add pytest that will fail when GPU IDs in Dask cluster are not unique
- PR #2784: Add SparseCumlArray container for sparse index/data arrays
- PR #2785: Add in cuML-specific dev conda dependencies
- PR #2778: Add README for FIL
- PR #2799: Reenable lightgbm test with lower (1%) proba accuracy
- PR #2800: Align cuML's spdlog version with RMM's
- PR #2824: Make data conversions warnings be debug level
- PR #2835: Rng prims, utils, and dependencies in RAFT
- PR #2541: Improve Documentation Examples and Source Linking
- PR #2837: Make the FIL node reorder loop more obvious
- PR #2849: make num_classes significant in FLOAT_SCALAR case
- PR #2792: Project flash (new build process) script changes
- PR #2850: Clean up unused params in paramsPCA
- PR #2871: Add timing function to utils
- PR #2863: in FIL, rename leaf_value_t enums to more descriptive
- PR #2867: improve stability of FIL benchmark measurements
- PR #2798: Add python tests for FIL multiclass classification of lightgbm models
- PR #2892: Update ci/local/README.md
- PR #2910: Adding Support for CuPy 8.x
- PR #2914: Add tests for XGBoost multi-class models in FIL
- PR #2622: Simplify tSNE perplexity search
- PR #2930: Pin libfaiss to <=1.6.3
- PR #2928: Updating Estimators Derived from Base for Consistency
- PR #2942: Adding `cuml.experimental` to the Docs
- PR #3010: Improve gpuCI Scripts
- PR #3141: Move DistanceType enum to RAFT

## Bug Fixes
- PR #2973: Allow data imputation for nan values
- PR #2982: Adjust kneighbors classifier test threshold to avoid intermittent failure
- PR #2885: Changing test target for NVTX wrapper test
- PR #2882: Allow import on machines without GPUs
- PR #2875: Bug fix to enable colorful NVTX markers
- PR #2744: Supporting larger number of classes in KNeighborsClassifier
- PR #2769: Remove outdated doxygen options for 1.8.20
- PR #2787: Skip lightgbm test for version 3 and above temporarily
- PR #2805: Retain index in stratified splitting for dataframes
- PR #2781: Use Python print to correctly redirect spdlogs when sys.stdout is changed
- PR #2787: Skip lightgbm test for version 3 and above temporarily
- PR #2813: Fix memory access in generation of non-row-major random blobs
- PR #2810: Update Rf MNMG threshold to prevent sporadic test failure
- PR #2808: Relax Doxygen version required in CMake to coincide with integration repo
- PR #2818: Fix parsing of singlegpu option in build command
- PR #2827: Force use of whole dataset when sample bootstrapping is disabled
- PR #2829: Fixing description for labels in docs and removing row number constraint from PCA xform/inverse_xform
- PR #2832: Updating stress tests that fail with OOM
- PR #2831: Removing repeated capture and parameter in lambda function
- PR #2847: Workaround for TSNE lockup, change caching preference.
- PR #2842: KNN index preprocessors were using incorrect n_samples
- PR #2848: Fix typo in Python docstring for UMAP
- PR #2856: Fix LabelEncoder for filtered input
- PR #2855: Updates for RMM being header only
- PR #2844: Fix for OPG KNN Classifier & Regressor
- PR #2880: Fix bugs in Auto-ARIMA when s==None
- PR #2877: TSNE exception for n_components > 2
- PR #2879: Update unit test for LabelEncoder on filtered input
- PR #2932: Marking KBinsDiscretizer pytests as xfail
- PR #2925: Fixing Owner Bug When Slicing CumlArray Objects
- PR #2931: Fix notebook error handling in gpuCI
- PR #2941: Fixing dask tsvd stress test failure
- PR #2943: Remove unused shuffle_features parameter
- PR #2940: Correcting labels meta dtype for `cuml.dask.make_classification`
- PR #2965: Notebooks update
- PR #2955: Fix for conftest for singlegpu build
- PR #2968: Remove shuffle_features from RF param names
- PR #2957: Fix ols test size for stability
- PR #2972: Upgrade Treelite to 0.93
- PR #2981: Prevent unguarded import of sklearn in SVC
- PR #2984: Fix GPU test scripts gcov error
- PR #2990: Reduce MNMG kneighbors regressor test threshold
- PR #2997: Changing ARIMA `get/set_params` to `get/set_fit_params`

# cuML 0.15.0 (26 Aug 2020)

## New Features
- PR #2581: Added model persistence via joblib in each section of estimator_intro.ipynb
- PR #2554: Hashing Vectorizer and general vectorizer improvements
- PR #2240: Making Dask models pickleable
- PR #2267: CountVectorizer estimator
- PR #2261: Exposing new FAISS metrics through Python API
- PR #2287: Single-GPU TfidfTransformer implementation
- PR #2289: QR SVD solver for MNMG PCA
- PR #2312: column-major support for make_blobs
- PR #2172: Initial support for auto-ARIMA
- PR #2394: Adding cosine & correlation distance for KNN
- PR #2392: PCA can accept sparse inputs, and sparse prim for computing covariance
- PR #2465: Support pandas 1.0+
- PR #2550: Single GPU Target Encoder
- PR #2519: Precision recall curve using cupy
- PR #2500: Replace UMAP functionality dependency on nvgraph with RAFT Spectral Clustering
- PR #2502: cuML Implementation of `sklearn.metrics.pairwise_distances`
- PR #2520: TfidfVectorizer estimator
- PR #2211: MNMG KNN Classifier & Regressor
- PR #2461: Add KNN Sparse Output Functionality
- PR #2615: Incremental PCA
- PR #2594: Confidence intervals for ARIMA forecasts
- PR #2607: Add support for probability estimates in SVC
- PR #2618: SVM class and sample weights
- PR #2635: Decorator to generate docstrings with autodetection of parameters
- PR #2270: Multi class MNMG RF
- PR #2661: CUDA-11 support for single-gpu code
- PR #2322: Sparse FIL forests with 8-byte nodes
- PR #2675: Update conda recipes to support CUDA 11
- PR #2645: Add experimental, sklearn-based preprocessing

## Improvements
- PR #2336: Eliminate `rmm.device_array` usage
- PR #2262: Using fully shared PartDescriptor in MNMG decomposiition, linear models, and solvers
- PR #2310: Pinning ucx-py to 0.14 to make 0.15 CI pass
- PR #1945: enable clang tidy
- PR #2339: umap performance improvements
- PR #2308: Using fixture for Dask client to eliminate possiblity of not closing
- PR #2345: make C++ logger level definition to be the same as python layer
- PR #2329: Add short commit hash to conda package name
- PR #2362: Implement binary/multi-classification log loss with cupy
- PR #2363: Update threshold and make other changes for stress tests
- PR #2371: Updating MBSGD tests to use larger batches
- PR #2380: Pinning libcumlprims version to ease future updates
- PR #2405: Remove references to deprecated RMM headers.
- PR #2340: Import ARIMA in the root init file and fix the `test_fit_function` test
- PR #2408: Install meta packages for dependencies
- PR #2417: Move doc customization scripts to Jenkins
- PR #2427: Moving MNMG decomposition to cuml
- PR #2433: Add libcumlprims_mg to CMake
- PR #2420: Add and set convert_dtype default to True in estimator fit methods
- PR #2411: Refactor Mixin classes and use in classifier/regressor estimators
- PR #2442: fix setting RAFT_DIR from the RAFT_PATH env var
- PR #2469: Updating KNN c-api to document all arguments
- PR #2453: Add CumlArray to API doc
- PR #2440: Use Treelite Conda package
- PR #2403: Support for input and output type consistency in logistic regression predict_proba
- PR #2473: Add metrics.roc_auc_score to API docs. Additional readability and minor docs bug fixes
- PR #2468: Add `_n_features_in_` attribute to all single GPU estimators that implement fit
- PR #2489: Removing explicit FAISS build and adding dependency on libfaiss conda package
- PR #2480: Moving MNMG glm and solvers to cuml
- PR #2490: Moving MNMG KMeans to cuml
- PR #2483: Moving MNMG KNN to cuml
- PR #2492: Adding additional assertions to mnmg nearest neighbors pytests
- PR #2439: Update dask RF code to have print_detailed function
- PR #2431: Match output of classifier predict with target dtype
- PR #2237: Refactor RF cython code
- PR #2513: Fixing LGTM Analysis Issues
- PR #2099: Raise an error when float64 data is used with dask RF
- PR #2522: Renaming a few arguments in KNeighbors* to be more readable
- PR #2499: Provide access to `cuml.DBSCAN` core samples
- PR #2526: Removing PCA TSQR as a solver due to scalability issues
- PR #2536: Update conda upload versions for new supported CUDA/Python
- PR #2538: Remove Protobuf dependency
- PR #2553: Test pickle protocol 5 support
- PR #2570: Accepting single df or array input in train_test_split
- PR #2566: Remove deprecated cuDF from_gpu_matrix calls
- PR #2583: findpackage.cmake.in template for cmake dependencies
- PR #2577: Fully removing NVGraph dependency for CUDA 11 compatibility
- PR #2575: Speed up TfidfTransformer
- PR #2584: Removing dependency on sklearn's NotFittedError
- PR #2591: Generate benchmark datsets using `cuml.datasets`
- PR #2548: Fix limitation on number of rows usable with tSNE and refactor memory allocation
- PR #2589: including cuda-11 build fixes into raft
- PR #2599: Add Stratified train_test_split
- PR #2487: Set classes_ attribute during classifier fit
- PR #2605: Reduce memory usage in tSNE
- PR #2611: Adding building doxygen docs to gpu ci
- PR #2631: Enabling use of gtest conda package for build
- PR #2623: Fixing kmeans score() API to be compatible with Scikit-learn
- PR #2629: Add naive_bayes api docs
- PR #2643: 'dense' and 'sparse' values of `storage_type` for FIL
- PR #2691: Generic Base class attribute setter
- PR #2666: Update MBSGD documentation to mention that the model is experimental
- PR #2687: Update xgboost version to 1.2.0dev.rapidsai0.15
- PR #2684: CUDA 11 conda development environment yml and faiss patch
- PR #2648: Replace CNMeM with `rmm::mr::pool_memory_resource`.
- PR #2686: Improve SVM tests
- PR #2692: Changin LBFGS log level
- PR #2705: Add sum operator and base operator overloader functions to cumlarray
- PR #2701: Updating README + Adding ref to UMAP paper
- PR #2721: Update API docs
- PR #2730: Unpin cumlprims in conda recipes for release

## Bug Fixes
- PR #2369: Update RF code to fix set_params memory leak
- PR #2364: Fix for random projection
- PR #2373: Use Treelite Pip package in GPU testing
- PR #2376: Update documentation Links
- PR #2407: fixed batch count in DBScan for integer overflow case
- PR #2413: CumlArray and related methods updates to account for cuDF.Buffer contiguity update
- PR #2424: --singlegpu flag fix on build.sh script
- PR #2432: Using correct algo_name for UMAP in benchmark tests
- PR #2445: Restore access to coef_ property of Lasso
- PR #2441: Change p2p_enabled definition to work without ucx
- PR #2447: Drop `nvstrings`
- PR #2450: Update local build to use new gpuCI image
- PR #2454: Mark RF memleak test as XFAIL, because we can't detect memleak reliably
- PR #2455: Use correct field to store data type in `LabelEncoder.fit_transform`
- PR #2475: Fix typo in build.sh
- PR #2496: Fixing indentation for simulate_data in test_fil.py
- PR #2494: Set QN regularization strength consistent with scikit-learn
- PR #2486: Fix cupy input to kmeans init
- PR #2497: Changes to accomodate cuDF unsigned categorical changes
- PR #2209: Fix FIL benchmark for gpuarray-c input
- PR #2507: Import `treelite.sklearn`
- PR #2521: Fixing invalid smem calculation in KNeighborsCLassifier
- PR #2515: Increase tolerance for LogisticRegression test
- PR #2532: Updating doxygen in new MG headers
- PR #2521: Fixing invalid smem calculation in KNeighborsCLassifier
- PR #2515: Increase tolerance for LogisticRegression test
- PR #2545: Fix documentation of n_iter_without_progress in tSNE Python bindings
- PR #2543: Improve numerical stability of QN solver
- PR #2544: Fix Barnes-Hut tSNE not using specified post_learning_rate
- PR #2558: Disabled a long-running FIL test
- PR #2540: Update default value for n_epochs in UMAP to match documentation & sklearn API
- PR #2535: Fix issue with incorrect docker image being used in local build script
- PR #2542: Fix small memory leak in TSNE
- PR #2552: Fixed the length argument of updateDevice calls in RF test
- PR #2565: Fix cell allocation code to avoid loops in quad-tree. Prevent NaNs causing infinite descent
- PR #2563: Update scipy call for arima gradient test
- PR #2569: Fix for cuDF update
- PR #2508: Use keyword parameters in sklearn.datasets.make_* functions
- PR #2587: Attributes for estimators relying on solvers
- PR #2586: Fix SVC decision function data type
- PR #2573: Considering managed memory as device type on checking for KMeans
- PR #2574: Fixing include path in `tsvd_mg.pyx`
- PR #2506: Fix usage of CumlArray attributes on `cuml.common.base.Base`
- PR #2593: Fix inconsistency in train_test_split
- PR #2609: Fix small doxygen issues
- PR #2610: Remove cuDF tolist call
- PR #2613: Removing thresholds from kmeans score tests (SG+MG)
- PR #2616: Small test code fix for pandas dtype tests
- PR #2617: Fix floating point precision error in tSNE
- PR #2625: Update Estimator notebook to resolve errors
- PR #2634: singlegpu build option fixes
- PR #2641: [Breaking] Make `max_depth` in RF compatible with scikit-learn
- PR #2650: Make max_depth behave consistently for max_depth > 14
- PR #2651: AutoARIMA Python bug fix
- PR #2654: Fix for vectorizer concatenations
- PR #2655: Fix C++ RF predict function access of rows/samples array
- PR #2649: Cleanup sphinx doc warnings for 0.15
- PR #2668: Order conversion improvements to account for cupy behavior changes
- PR #2669: Revert PR 2655 Revert "Fixes C++ RF predict function"
- PR #2683: Fix incorrect "Bad CumlArray Use" error messages on test failures
- PR #2695: Fix debug build issue due to incorrect host/device method setup
- PR #2709: Fixing OneHotEncoder Overflow Error
- PR #2710: Fix SVC doc statement about predic_proba
- PR #2726: Return correct output type in QN
- PR #2711: Fix Dask RF failure intermittently
- PR #2718: Fix temp directory for py.test
- PR #2719: Set KNeighborsRegressor output dtype according to training target dtype
- PR #2720: Updates to outdated links
- PR #2722: Getting cuML covariance test passing w/ Cupy 7.8 & CUDA 11

# cuML 0.14.0 (03 Jun 2020)

## New Features
- PR #1994: Support for distributed OneHotEncoder
- PR #1892: One hot encoder implementation with cupy
- PR #1655: Adds python bindings for homogeneity score
- PR #1704: Adds python bindings for completeness score
- PR #1687: Adds python bindings for mutual info score
- PR #1980: prim: added a new write-only unary op prim
- PR #1867: C++: add logging interface support in cuML based spdlog
- PR #1902: Multi class inference in FIL C++ and importing multi-class forests from treelite
- PR #1906: UMAP MNMG
- PR #2067: python: wrap logging interface in cython
- PR #2083: Added dtype, order, and use_full_low_rank to MNMG `make_regression`
- PR #2074: SG and MNMG `make_classification`
- PR #2127: Added order to SG `make_blobs`, and switch from C++ to cupy based implementation
- PR #2057: Weighted k-means
- PR #2256: Add a `make_arima` generator
- PR #2245: ElasticNet, Lasso and Coordinate Descent MNMG
- PR #2242: Pandas input support with output as NumPy arrays by default
- PR #2551: Add cuML RF multiclass prediction using FIL from python
- PR #1728: Added notebook testing to gpuCI gpu build

## Improvements
- PR #1931: C++: enabled doxygen docs for all of the C++ codebase
- PR #1944: Support for dask_cudf.core.Series in _extract_partitions
- PR #1947: Cleaning up cmake
- PR #1927: Use Cython's `new_build_ext` (if available)
- PR #1946: Removed zlib dependency from cmake
- PR #1988: C++: cpp bench refactor
- PR #1873: Remove usage of nvstring and nvcat from LabelEncoder
- PR #1968: Update SVC SVR with cuML Array
- PR #1972: updates to our flow to use conda-forge's clang and clang-tools packages
- PR #1974: Reduce ARIMA testing time
- PR #1984: Enable Ninja build
- PR #1985: C++ UMAP parametrizable tests
- PR #2005: Adding missing algorithms to cuml benchmarks and notebook
- PR #2016: Add capability to setup.py and build.sh to fully clean all cython build files and artifacts
- PR #2044: A cuda-memcheck helper wrapper for devs
- PR #2018: Using `cuml.dask.part_utils.extract_partitions` and removing similar, duplicated code
- PR #2019: Enable doxygen build in our nightly doc build CI script
- PR #1996: Cythonize in parallel
- PR #2032: Reduce number of tests for MBSGD to improve CI running time
- PR #2031: Encapsulating UCX-py interactions in singleton
- PR #2029: Add C++ ARIMA log-likelihood benchmark
- PR #2085: Convert TSNE to use CumlArray
- PR #2051: Reduce the time required to run dask pca and dask tsvd tests
- PR #1981: Using CumlArray in kNN and DistributedDataHandler in dask kNN
- PR #2053: Introduce verbosity level in C++ layer instead of boolean `verbose` flag
- PR #2047: Make internal streams non-blocking w.r.t. NULL stream
- PR #2048: Random forest testing speedup
- PR #2058: Use CumlArray in Random Projection
- PR #2068: Updating knn class probabilities to use make_monotonic instead of binary search
- PR #2062: Adding random state to UMAP mnmg tests
- PR #2064: Speed-up K-Means test
- PR #2015: Renaming .h to .cuh in solver, dbscan and svm
- PR #2080: Improved import of sparse FIL forests from treelite
- PR #2090: Upgrade C++ build to C++14 standard
- PR #2089: CI: enabled cuda-memcheck on ml-prims unit-tests during nightly build
- PR #2128: Update Dask RF code to reduce the time required for GPU predict to run
- PR #2125: Build infrastructure to use RAFT
- PR #2131: Update Dask RF fit to use DistributedDataHandler
- PR #2055: Update the metrics notebook to use important cuML models
- PR #2095: Improved import of src_prims/utils.h, making it less ambiguous
- PR #2118: Updating SGD & mini-batch estimators to use CumlArray
- PR #2120: Speeding up dask RandomForest tests
- PR #1883: Use CumlArray in ARIMA
- PR #877: Adding definition of done criteria to wiki
- PR #2135: A few optimizations to UMAP fuzzy simplicial set
- PR #1914: Change the meaning of ARIMA's intercept to match the literature
- PR #2098: Renaming .h to .cuh in decision_tree, glm, pca
- PR #2150: Remove deprecated RMM calls in RMM allocator adapter
- PR #2146: Remove deprecated kalman filter
- PR #2151: Add pytest duration and pytest timeout
- PR #2156: Add Docker 19 support to local gpuci build
- PR #2178: Reduce duplicated code in RF
- PR #2124: Expand tutorial docs and sample notebook
- PR #2175: Allow CPU-only and dataset params for benchmark sweeps
- PR #2186: Refactor cython code to build OPG structs in common utils file
- PR #2180: Add fully single GPU singlegpu python build
- PR #2187: CMake improvements to manage conda environment dependencies
- PR #2185: Add has_sklearn function and use it in datasets/classification.
- PR #2193: Order-independent local shuffle in `cuml.dask.make_regression`
- PR #2204: Update python layer to use the logger interface
- PR #2184: Refoctor headers for holtwinters, rproj, tsvd, tsne, umap
- PR #2199: Remove unncessary notebooks
- PR #2195: Separating fit and transform calls in SG, MNMG PCA to save transform array memory consumption
- PR #2201: Re-enabling UMAP repro tests
- PR #2132: Add SVM C++ benchmarks
- PR #2196: Updates to benchmarks. Moving notebook
- PR #2208: Coordinate Descent, Lasso and ElasticNet CumlArray updates
- PR #2210: Updating KNN tests to evaluate multiple index partitions
- PR #2205: Use timeout to add 2 hour hard limit to dask tests
- PR #2212: Improve DBScan batch count / memory estimation
- PR #2213: Standardized include statements across all cpp source files, updated copyright on all modified files
- PR #2214: Remove utils folder and refactor to common folder
- PR #2220: Final refactoring of all src_prims header files following rules as specified in #1675
- PR #2225: input_to_cuml_array keep order option, test updates and cleanup
- PR #2244: Re-enable slow ARIMA tests as stress tests
- PR #2231: Using OPG structs from `cuml.common` in decomposition algorithms
- PR #2257: Update QN and LogisticRegression to use CumlArray
- PR #2259: Add CumlArray support to Naive Bayes
- PR #2252: Add benchmark for the Gram matrix prims
- PR #2263: Faster serialization for Treelite objects with RF
- PR #2264: Reduce build time for cuML by using make_blobs from libcuml++ interface
- PR #2269: Add docs targets to build.sh and fix python cuml.common docs
- PR #2271: Clarify doc for `_unique` default implementation in OneHotEncoder
- PR #2272: Add docs build.sh script to repository
- PR #2276: Ensure `CumlArray` provided `dtype` conforms
- PR #2281: Rely on cuDF's `Serializable` in `CumlArray`
- PR #2284: Reduce dataset size in SG RF notebook to reduce run time of sklearn
- PR #2285: Increase the threshold for elastic_net test in dask/test_coordinate_descent
- PR #2314: Update FIL default values, documentation and test
- PR #2316: 0.14 release docs additions and fixes
- PR #2320: Add prediction notes to RF docs
- PR #2323: Change verbose levels and parameter name to match Scikit-learn API
- PR #2324: Raise an error if n_bins > number of training samples in RF
- PR #2335: Throw a warning if treelite cannot be imported and `load_from_sklearn` is used

## Bug Fixes
- PR #1939: Fix syntax error in cuml.common.array
- PR #1941: Remove c++ cuda flag that was getting duplicated in CMake
- PR #1971: python: Correctly honor --singlegpu option and CUML_BUILD_PATH env variable
- PR #1969: Update libcumlprims to 0.14
- PR #1973: Add missing mg files for setup.py --singlegpu flag
- PR #1993: Set `umap_transform_reproducibility` tests to xfail
- PR #2004: Refactoring the arguments to `plant()` call
- PR #2017: Fixing memory issue in weak cc prim
- PR #2028: Skipping UMAP knn reproducibility tests until we figure out why its failing in CUDA 10.2
- PR #2024: Fixed cuda-memcheck errors with sample-without-replacement prim
- PR #1540: prims: support for custom math-type used for computation inside adjusted rand index prim
- PR #2077: dask-make blobs arguments to match sklearn
- PR #2059: Make all Scipy imports conditional
- PR #2078: Ignore negative cache indices in get_vecs
- PR #2084: Fixed cuda-memcheck errors with COO unit-tests
- PR #2087: Fixed cuda-memcheck errors with dispersion prim
- PR #2096: Fixed syntax error with nightly build command for memcheck unit-tests
- PR #2115: Fixed contingency matrix prim unit-tests for computing correct golden values
- PR #2107: Fix PCA transform
- PR #2109: input_to_cuml_array __cuda_array_interface__ bugfix
- PR #2117: cuDF __array__ exception small fixes
- PR #2139: CumlArray for adjusted_rand_score
- PR #2140: Returning self in fit model functions
- PR #2144: Remove GPU arch < 60 from CMake build
- PR #2153: Added missing namespaces to some Decision Tree files
- PR #2155: C++: fix doxygen build break
- PR #2161: Replacing depreciated bruteForceKnn
- PR #2162: Use stream in transpose prim
- PR #2165: Fit function test correction
- PR #2166: Fix handling of temp file in RF pickling
- PR #2176: C++: fix for adjusted rand index when input array is all zeros
- PR #2179: Fix clang tools version in libcuml recipe
- PR #2183: Fix RAFT in nightly package
- PR #2191: Fix placement of SVM parameter documentation and add examples
- PR #2212: Fix DBScan results (no propagation of labels through border points)
- PR #2215: Fix the printing of forest object
- PR #2217: Fix opg_utils naming to fix singlegpu build
- PR #2223: Fix bug in ARIMA C++ benchmark
- PR #2224: Temporary fix for CI until new Dask version is released
- PR #2228: Update to use __reduce_ex__ in CumlArray to override cudf.Buffer
- PR #2249: Fix bug in UMAP continuous target metrics
- PR #2258: Fix doxygen build break
- PR #2255: Set random_state for train_test_split function in dask RF
- PR #2275: Fix RF fit memory leak
- PR #2274: Fix parameter name verbose to verbosity in mnmg OneHotEncoder
- PR #2277: Updated cub repo path and branch name
- PR #2282: Fix memory leak in Dask RF concatenation
- PR #2301: Scaling KNN dask tests sample size with n GPUs
- PR #2293: Contiguity fixes for input_to_cuml_array and train_test_split
- PR #2295: Fix convert_to_dtype copy even with same dtype
- PR #2305: Fixed race condition in DBScan
- PR #2354: Fix broken links in README
- PR #2619: Explicitly skip raft test folder for pytest 6.0.0
- PR #2788: Set the minimum number of columns that can be sampled to 1 to fix 0 mem allocation error

# cuML 0.13.0 (31 Mar 2020)

## New Features
- PR #1777: Python bindings for entropy
- PR #1742: Mean squared error implementation with cupy
- PR #1817: Confusion matrix implementation with cupy (SNSG and MNMG)
- PR #1766: Mean absolute error implementation with cupy
- PR #1766: Mean squared log error implementation with cupy
- PR #1635: cuML Array shim and configurable output added to cluster methods
- PR #1586: Seasonal ARIMA
- PR #1683: cuml.dask make_regression
- PR #1689: Add framework for cuML Dask serializers
- PR #1709: Add `decision_function()` and `predict_proba()` for LogisticRegression
- PR #1714: Add `print_env.sh` file to gather important environment details
- PR #1750: LinearRegression CumlArray for configurable output
- PR #1814: ROC AUC score implementation with cupy
- PR #1767: Single GPU decomposition models configurable output
- PR #1646: Using FIL to predict in MNMG RF
- PR #1778: Make cuML Handle picklable
- PR #1738: cuml.dask refactor beginning and dask array input option for OLS, Ridge and KMeans
- PR #1874: Add predict_proba function to RF classifier
- PR #1815: Adding KNN parameter to UMAP
- PR #1978: Adding `predict_proba` function to dask RF

## Improvements
- PR #1644: Add `predict_proba()` for FIL binary classifier
- PR #1620: Pickling tests now automatically finds all model classes inheriting from cuml.Base
- PR #1637: Update to newer treelite version with XGBoost 1.0 compatibility
- PR #1632: Fix MBSGD models inheritance, they now inherits from cuml.Base
- PR #1628: Remove submodules from cuML
- PR #1755: Expose the build_treelite function for python
- PR #1649: Add the fil_sparse_format variable option to RF API
- PR #1647: storage_type=AUTO uses SPARSE for large models
- PR #1668: Update the warning statement thrown in RF when the seed is set but n_streams is not 1
- PR #1662: use of direct cusparse calls for coo2csr, instead of depending on nvgraph
- PR #1747: C++: dbscan performance improvements and cleanup
- PR #1697: Making trustworthiness batchable and using proper workspace
- PR #1721: Improving UMAP pytests
- PR #1717: Call `rmm_cupy_allocator` for CuPy allocations
- PR #1718: Import `using_allocator` from `cupy.cuda`
- PR #1723: Update RF Classifier to throw an exception for multi-class pickling
- PR #1726: Decorator to allocate CuPy arrays with RMM
- PR #1719: UMAP random seed reproducibility
- PR #1748: Test serializing `CumlArray` objects
- PR #1776: Refactoring pca/tsvd distributed
- PR #1762: Update CuPy requirement to 7
- PR #1768: C++: Different input and output types for add and subtract prims
- PR #1790: Add support for multiple seeding in k-means++
- PR #1805: Adding new Dask cuda serializers to naive bayes + a trivial perf update
- PR #1812: C++: bench: UMAP benchmark cases added
- PR #1795: Add capability to build CumlArray from bytearray/memoryview objects
- PR #1824: C++: improving the performance of UMAP algo
- PR #1816: Add ARIMA notebook
- PR #1856: Update docs for 0.13
- PR #1827: Add HPO demo Notebook
- PR #1825: `--nvtx` option in `build.sh`
- PR #1847: Update XGBoost version for CI
- PR #1837: Simplify cuML Array construction
- PR #1848: Rely on subclassing for cuML Array serialization
- PR #1866: Minimizing client memory pressure on Naive Bayes
- PR #1788: Removing complexity bottleneck in S-ARIMA
- PR #1873: Remove usage of nvstring and nvcat from LabelEncoder
- PR #1891: Additional improvements to naive bayes tree reduction

## Bug Fixes
- PR #1835 : Fix calling default RF Classification always
- PT #1904: replace cub sort
- PR #1833: Fix depth issue in shallow RF regression estimators
- PR #1770: Warn that KalmanFilter is deprecated
- PR #1775: Allow CumlArray to work with inputs that have no 'strides' in array interface
- PR #1594: Train-test split is now reproducible
- PR #1590: Fix destination directory structure for run-clang-format.py
- PR #1611: Fixing pickling errors for KNN classifier and regressor
- PR #1617: Fixing pickling issues for SVC and SVR
- PR #1634: Fix title in KNN docs
- PR #1627: Adding a check for multi-class data in RF classification
- PR #1654: Skip treelite patch if its already been applied
- PR #1661: Fix nvstring variable name
- PR #1673: Using struct for caching dlsym state in communicator
- PR #1659: TSNE - introduce 'convert_dtype' and refactor class attr 'Y' to 'embedding_'
- PR #1672: Solver 'svd' in Linear and Ridge Regressors when n_cols=1
- PR #1670: Lasso & ElasticNet - cuml Handle added
- PR #1671: Update for accessing cuDF Series pointer
- PR #1652: Support XGBoost 1.0+ models in FIL
- PR #1702: Fix LightGBM-FIL validation test
- PR #1701: test_score kmeans test passing with newer cupy version
- PR #1706: Remove multi-class bug from QuasiNewton
- PR #1699: Limit CuPy to <7.2 temporarily
- PR #1708: Correctly deallocate cuML handles in Cython
- PR #1730: Fixes to KF for test stability (mainly in CUDA 10.2)
- PR #1729: Fixing naive bayes UCX serialization problem in fit()
- PR #1749: bug fix rf classifier/regressor on seg fault in bench
- PR #1751: Updated RF documentation
- PR #1765: Update the checks for using RF GPU predict
- PR #1787: C++: unit-tests to check for RF accuracy. As well as a bug fix to improve RF accuracy
- PR #1793: Updated fil pyx to solve memory leakage issue
- PR #1810: Quickfix - chunkage in dask make_regression
- PR #1842: DistributedDataHandler not properly setting 'multiple'
- PR #1849: Critical fix in ARIMA initial estimate
- PR #1851: Fix for cuDF behavior change for multidimensional arrays
- PR #1852: Remove Thrust warnings
- PR #1868: Turning off IPC caching until it is fixed in UCX-py/UCX
- PR #1876: UMAP exponential decay parameters fix
- PR #1887: Fix hasattr for missing attributes on base models
- PR #1877: Remove resetting index in shuffling in train_test_split
- PR #1893: Updating UCX in comms to match current UCX-py
- PR #1888: Small train_test_split test fix
- PR #1899: Fix dask `extract_partitions()`, remove transformation as instance variable in PCA and TSVD and match sklearn APIs
- PR #1920: Temporarily raising threshold for UMAP reproducibility tests
- PR #1918: Create memleak fixture to skip memleak tests in CI for now
- PR #1926: Update batch matrix test margins
- PR #1925: Fix failing dask tests
- PR #1936: Update DaskRF regression test to xfail
- PR #1932: Isolating cause of make_blobs failure
- PR #1951: Dask Random forest regression CPU predict bug fix
- PR #1948: Adjust BatchedMargin margin and disable tests temporarily
- PR #1950: Fix UMAP test failure


# cuML 0.12.0 (04 Feb 2020)

## New Features
- PR #1483: prims: Fused L2 distance and nearest-neighbor prim
- PR #1494: bench: ml-prims benchmark
- PR #1514: bench: Fused L2 NN prim benchmark
- PR #1411: Cython side of MNMG OLS
- PR #1520: Cython side of MNMG Ridge Regression
- PR #1516: Suppor Vector Regression (epsilon-SVR)

## Improvements
- PR #1638: Update cuml/docs/README.md
- PR #1468: C++: updates to clang format flow to make it more usable among devs
- PR #1473: C++: lazy initialization of "costly" resources inside cumlHandle
- PR #1443: Added a new overloaded GEMM primitive
- PR #1489: Enabling deep trees using Gather tree builder
- PR #1463: Update FAISS submodule to 1.6.1
- PR #1488: Add codeowners
- PR #1432: Row-major (C-style) GPU arrays for benchmarks
- PR #1490: Use dask master instead of conda package for testing
- PR #1375: Naive Bayes & Distributed Naive Bayes
- PR #1377: Add GPU array support for FIL benchmarking
- PR #1493: kmeans: add tiling support for 1-NN computation and use fusedL2-1NN prim for L2 distance metric
- PR #1532: Update CuPy to >= 6.6 and allow 7.0
- PR #1528: Re-enabling KNN using dynamic library loading for UCX in communicator
- PR #1545: Add conda environment version updates to ci script
- PR #1541: Updates for libcudf++ Python refactor
- PR #1555: FIL-SKL, an SKLearn-based benchmark for FIL
- PR #1537: Improve pickling and scoring suppport for many models to support hyperopt
- PR #1551: Change custom kernel to cupy for col/row order transform
- PR #1533: C++: interface header file separation for SVM
- PR #1560: Helper function to allocate all new CuPy arrays with RMM memory management
- PR #1570: Relax nccl in conda recipes to >=2.4 (matching CI)
- PR #1578: Add missing function information to the cuML documenataion
- PR #1584: Add has_scipy utility function for runtime check
- PR #1583: API docs updates for 0.12
- PR #1591: Updated FIL documentation

## Bug Fixes
- PR #1470: Documentation: add make_regression, fix ARIMA section
- PR #1482: Updated the code to remove sklearn from the mbsgd stress test
- PR #1491: Update dev environments for 0.12
- PR #1512: Updating setup_cpu() in SpeedupComparisonRunner
- PR #1498: Add build.sh to code owners
- PR #1505: cmake: added correct dependencies for prims-bench build
- PR #1534: Removed TODO comment in create_ucp_listeners()
- PR #1548: Fixing umap extra unary op in knn graph
- PR #1547: Fixing MNMG kmeans score. Fixing UMAP pickling before fit(). Fixing UMAP test failures.
- PR #1557: Increasing threshold for kmeans score
- PR #1562: Increasing threshold even higher
- PR #1564: Fixed a typo in function cumlMPICommunicator_impl::syncStream
- PR #1569: Remove Scikit-learn exception and depedenncy in SVM
- PR #1575: Add missing dtype parameter in call to strides to order for CuPy 6.6 code path
- PR #1574: Updated the init file to include SVM
- PR #1589: Fixing the default value for RF and updating mnmg predict to accept cudf
- PR #1601: Fixed wrong datatype used in knn voting kernel

# cuML 0.11.0 (11 Dec 2019)

## New Features

- PR #1295: Cython side of MNMG PCA
- PR #1218: prims: histogram prim
- PR #1129: C++: Separate include folder for C++ API distribution
- PR #1282: OPG KNN MNMG Code (disabled for 0.11)
- PR #1242: Initial implementation of FIL sparse forests
- PR #1194: Initial ARIMA time-series modeling support.
- PR #1286: Importing treelite models as FIL sparse forests
- PR #1285: Fea minimum impurity decrease RF param
- PR #1301: Add make_regression to generate regression datasets
- PR #1322: RF pickling using treelite, protobuf and FIL
- PR #1332: Add option to cuml.dask make_blobs to produce dask array
- PR #1307: Add RF regression benchmark
- PR #1327: Update the code to build treelite with protobuf
- PR #1289: Add Python benchmarking support for FIL
- PR #1371: Cython side of MNMG tSVD
- PR #1386: Expose SVC decision function value

## Improvements
- PR #1170: Use git to clone subprojects instead of git submodules
- PR #1239: Updated the treelite version
- PR #1225: setup.py clone dependencies like cmake and correct include paths
- PR #1224: Refactored FIL to prepare for sparse trees
- PR #1249: Include libcuml.so C API in installed targets
- PR #1259: Conda dev environment updates and use libcumlprims current version in CI
- PR #1277: Change dependency order in cmake for better printing at compile time
- PR #1264: Add -s flag to GPU CI pytest for better error printing
- PR #1271: Updated the Ridge regression documentation
- PR #1283: Updated the cuMl docs to include MBSGD and adjusted_rand_score
- PR #1300: Lowercase parameter versions for FIL algorithms
- PR #1312: Update CuPy to version 6.5 and use conda-forge channel
- PR #1336: Import SciKit-Learn models into FIL
- PR #1314: Added options needed for ASVDb output (CUDA ver, etc.), added option
  to select algos
- PR #1335: Options to print available algorithms and datasets
  in the Python benchmark
- PR #1338: Remove BUILD_ABI references in CI scripts
- PR #1340: Updated unit tests to uses larger dataset
- PR #1351: Build treelite temporarily for GPU CI testing of FIL Scikit-learn
  model importing
- PR #1367: --test-split benchmark parameter for train-test split
- PR #1360: Improved tests for importing SciKit-Learn models into FIL
- PR #1368: Add --num-rows benchmark command line argument
- PR #1351: Build treelite temporarily for GPU CI testing of FIL Scikit-learn model importing
- PR #1366: Modify train_test_split to use CuPy and accept device arrays
- PR #1258: Documenting new MPI communicator for multi-node multi-GPU testing
- PR #1345: Removing deprecated should_downcast argument
- PR #1362: device_buffer in UMAP + Sparse prims
- PR #1376: AUTO value for FIL algorithm
- PR #1408: Updated pickle tests to delete the pre-pickled model to prevent pointer leakage
- PR #1357: Run benchmarks multiple times for CI
- PR #1382: ARIMA optimization: move functions to C++ side
- PR #1392: Updated RF code to reduce duplication of the code
- PR #1444: UCX listener running in its own isolated thread
- PR #1445: Improved performance of FIL sparse trees
- PR #1431: Updated API docs
- PR #1441: Remove unused CUDA conda labels
- PR #1439: Match sklearn 0.22 default n_estimators for RF and fix test errors
- PR #1461: Add kneighbors to API docs

## Bug Fixes
- PR #1281: Making rng.h threadsafe
- PR #1212: Fix cmake git cloning always running configure in subprojects
- PR #1261: Fix comms build errors due to cuml++ include folder changes
- PR #1267: Update build.sh for recent change of building comms in main CMakeLists
- PR #1278: Removed incorrect overloaded instance of eigJacobi
- PR #1302: Updates for numba 0.46
- PR #1313: Updated the RF tests to set the seed and n_streams
- PR #1319: Using machineName arg passed in instead of default for ASV reporting
- PR #1326: Fix illegal memory access in make_regression (bounds issue)
- PR #1330: Fix C++ unit test utils for better handling of differences near zero
- PR #1342: Fix to prevent memory leakage in Lasso and ElasticNet
- PR #1337: Fix k-means init from preset cluster centers
- PR #1354: Fix SVM gamma=scale implementation
- PR #1344: Change other solver based methods to create solver object in init
- PR #1373: Fixing a few small bugs in make_blobs and adding asserts to pytests
- PR #1361: Improve SMO error handling
- PR #1384: Lower expectations on batched matrix tests to prevent CI failures
- PR #1380: Fix memory leaks in ARIMA
- PR #1391: Lower expectations on batched matrix tests even more
- PR #1394: Warning added in svd for cuda version 10.1
- PR #1407: Resolved RF predict issues and updated RF docstring
- PR #1401: Patch for lbfgs solver for logistic regression with no l1 penalty
- PR #1416: train_test_split numba and rmm device_array output bugfix
- PR #1419: UMAP pickle tests are using wrong n_neighbors value for trustworthiness
- PR #1438: KNN Classifier to properly return Dataframe with Dataframe input
- PR #1425: Deprecate seed and use random_state similar to Scikit-learn in train_test_split
- PR #1458: Add joblib as an explicit requirement
- PR #1474: Defer knn mnmg to 0.12 nightly builds and disable ucx-py dependency

# cuML 0.10.0 (16 Oct 2019)

## New Features
- PR #1148: C++ benchmark tool for c++/CUDA code inside cuML
- PR #1071: Selective eigen solver of cuSolver
- PR #1073: Updating RF wrappers to use FIL for GPU accelerated prediction
- PR #1104: CUDA 10.1 support
- PR #1113: prims: new batched make-symmetric-matrix primitive
- PR #1112: prims: new batched-gemv primitive
- PR #855: Added benchmark tools
- PR #1149 Add YYMMDD to version tag for nightly conda packages
- PR #892: General Gram matrices prim
- PR #912: Support Vector Machine
- PR #1274: Updated the RF score function to use GPU predict

## Improvements
- PR #961: High Peformance RF; HIST algo
- PR #1028: Dockerfile updates after dir restructure. Conda env yaml to add statsmodels as a dependency
- PR #1047: Consistent OPG interface for kmeans, based on internal libcumlprims update
- PR #763: Add examples to train_test_split documentation
- PR #1093: Unified inference kernels for different FIL algorithms
- PR #1076: Paying off some UMAP / Spectral tech debt.
- PR #1086: Ensure RegressorMixin scorer uses device arrays
- PR #1110: Adding tests to use default values of parameters of the models
- PR #1108: input_to_host_array function in input_utils for input processing to host arrays
- PR #1114: K-means: Exposing useful params, removing unused params, proxying params in Dask
- PR #1138: Implementing ANY_RANK semantics on irecv
- PR #1142: prims: expose separate InType and OutType for unaryOp and binaryOp
- PR #1115: Moving dask_make_blobs to cuml.dask.datasets. Adding conversion to dask.DataFrame
- PR #1136: CUDA 10.1 CI updates
- PR #1135: K-means: add boundary cases for kmeans||, support finer control with convergence
- PR #1163: Some more correctness improvements. Better verbose printing
- PR #1165: Adding except + in all remaining cython
- PR #1186: Using LocalCUDACluster Pytest fixture
- PR #1173: Docs: Barnes Hut TSNE documentation
- PR #1176: Use new RMM API based on Cython
- PR #1219: Adding custom bench_func and verbose logging to cuml.benchmark
- PR #1247: Improved MNMG RF error checking

## Bug Fixes

- PR #1231: RF respect number of cuda streams from cuml handle
- PR #1230: Rf bugfix memleak in regression
- PR #1208: compile dbscan bug
- PR #1016: Use correct libcumlprims version in GPU CI
- PR #1040: Update version of numba in development conda yaml files
- PR #1043: Updates to accomodate cuDF python code reorganization
- PR #1044: Remove nvidia driver installation from ci/cpu/build.sh
- PR #991: Barnes Hut TSNE Memory Issue Fixes
- PR #1075: Pinning Dask version for consistent CI results
- PR #990: Barnes Hut TSNE Memory Issue Fixes
- PR #1066: Using proper set of workers to destroy nccl comms
- PR #1072: Remove pip requirements and setup
- PR #1074: Fix flake8 CI style check
- PR #1087: Accuracy improvement for sqrt/log in RF max_feature
- PR #1088: Change straggling numba python allocations to use RMM
- PR #1106: Pinning Distributed version to match Dask for consistent CI results
- PR #1116: TSNE CUDA 10.1 Bug Fixes
- PR #1132: DBSCAN Batching Bug Fix
- PR #1162: DASK RF random seed bug fix
- PR #1164: Fix check_dtype arg handling for input_to_dev_array
- PR #1171: SVM prediction bug fix
- PR #1177: Update dask and distributed to 2.5
- PR #1204: Fix SVM crash on Turing
- PR #1199: Replaced sprintf() with snprintf() in THROW()
- PR #1205: Update dask-cuda in yml envs
- PR #1211: Fixing Dask k-means transform bug and adding test
- PR #1236: Improve fix for SMO solvers potential crash on Turing
- PR #1251: Disable compiler optimization for CUDA 10.1 for distance prims
- PR #1260: Small bugfix for major conversion in input_utils
- PR #1276: Fix float64 prediction crash in test_random_forest

# cuML 0.9.0 (21 Aug 2019)

## New Features

- PR #894: Convert RF to treelite format
- PR #826: Jones transformation of params for ARIMA models timeSeries ml-prim
- PR #697: Silhouette Score metric ml-prim
- PR #674: KL Divergence metric ml-prim
- PR #787: homogeneity, completeness and v-measure metrics ml-prim
- PR #711: Mutual Information metric ml-prim
- PR #724: Entropy metric ml-prim
- PR #766: Expose score method based on inertia for KMeans
- PR #823: prims: cluster dispersion metric
- PR #816: Added inverse_transform() for LabelEncoder
- PR #789: prims: sampling without replacement
- PR #813: prims: Col major istance prim
- PR #635: Random Forest & Decision Tree Regression (Single-GPU)
- PR #819: Forest Inferencing Library (FIL)
- PR #829: C++: enable nvtx ranges
- PR #835: Holt-Winters algorithm
- PR #837: treelite for decision forest exchange format
- PR #871: Wrapper for FIL
- PR #870: make_blobs python function
- PR #881: wrappers for accuracy_score and adjusted_rand_score functions
- PR #840: Dask RF classification and regression
- PR #870: make_blobs python function
- PR #879: import of treelite models to FIL
- PR #892: General Gram matrices prim
- PR #883: Adding MNMG Kmeans
- PR #930: Dask RF
- PR #882: TSNE - T-Distributed Stochastic Neighbourhood Embedding
- PR #624: Internals API & Graph Based Dimensionality Reductions Callback
- PR #926: Wrapper for FIL
- PR #994: Adding MPI comm impl for testing / benchmarking MNMG CUDA
- PR #960: Enable using libcumlprims for MG algorithms/prims

## Improvements
- PR #822: build: build.sh update to club all make targets together
- PR #807: Added development conda yml files
- PR #840: Require cmake >= 3.14
- PR #832: Stateless Decision Tree and Random Forest API
- PR #857: Small modifications to comms for utilizing IB w/ Dask
- PR #851: Random forest Stateless API wrappers
- PR #865: High Performance RF
- PR #895: Pretty prints arguments!
- PR #920: Add an empty marker kernel for tracing purposes
- PR #915: syncStream added to cumlCommunicator
- PR #922: Random Forest support in FIL
- PR #911: Update headers to credit CannyLabs BH TSNE implementation
- PR #918: Streamline CUDA_REL environment variable
- PR #924: kmeans: updated APIs to be stateless, refactored code for mnmg support
- PR #950: global_bias support in FIL
- PR #773: Significant improvements to input checking of all classes and common input API for Python
- PR #957: Adding docs to RF & KMeans MNMG. Small fixes for release
- PR #965: Making dask-ml a hard dependency
- PR #976: Update api.rst for new 0.9 classes
- PR #973: Use cudaDeviceGetAttribute instead of relying on cudaDeviceProp object being passed
- PR #978: Update README for 0.9
- PR #1009: Fix references to notebooks-contrib
- PR #1015: Ability to control the number of internal streams in cumlHandle_impl via cumlHandle
- PR #1175: Add more modules to docs ToC

## Bug Fixes

- PR #923: Fix misshapen level/trend/season HoltWinters output
- PR #831: Update conda package dependencies to cudf 0.9
- PR #772: Add missing cython headers to SGD and CD
- PR #849: PCA no attribute trans_input_ transform bug fix
- PR #869: Removing incorrect information from KNN Docs
- PR #885: libclang installation fix for GPUCI
- PR #896: Fix typo in comms build instructions
- PR #921: Fix build scripts using incorrect cudf version
- PR #928: TSNE Stability Adjustments
- PR #934: Cache cudaDeviceProp in cumlHandle for perf reasons
- PR #932: Change default param value for RF classifier
- PR #949: Fix dtype conversion tests for unsupported cudf dtypes
- PR #908: Fix local build generated file ownerships
- PR #983: Change RF max_depth default to 16
- PR #987: Change default values for knn
- PR #988: Switch to exact tsne
- PR #991: Cleanup python code in cuml.dask.cluster
- PR #996: ucx_initialized being properly set in CommsContext
- PR #1007: Throws a well defined error when mutigpu is not enabled
- PR #1018: Hint location of nccl in build.sh for CI
- PR #1022: Using random_state to make K-Means MNMG tests deterministic
- PR #1034: Fix typos and formatting issues in RF docs
- PR #1052: Fix the rows_sample dtype to float

# cuML 0.8.0 (27 June 2019)

## New Features

- PR #652: Adjusted Rand Index metric ml-prim
- PR #679: Class label manipulation ml-prim
- PR #636: Rand Index metric ml-prim
- PR #515: Added Random Projection feature
- PR #504: Contingency matrix ml-prim
- PR #644: Add train_test_split utility for cuDF dataframes
- PR #612: Allow Cuda Array Interface, Numba inputs and input code refactor
- PR #641: C: Separate C-wrapper library build to generate libcuml.so
- PR #631: Add nvcategory based ordinal label encoder
- PR #681: Add MBSGDClassifier and MBSGDRegressor classes around SGD
- PR #705: Quasi Newton solver and LogisticRegression Python classes
- PR #670: Add test skipping functionality to build.sh
- PR #678: Random Forest Python class
- PR #684: prims: make_blobs primitive
- PR #673: prims: reduce cols by key primitive
- PR #812: Add cuML Communications API & consolidate Dask cuML

## Improvements

- PR #597: C++ cuML and ml-prims folder refactor
- PR #590: QN Recover from numeric errors
- PR #482: Introduce cumlHandle for pca and tsvd
- PR #573: Remove use of unnecessary cuDF column and series copies
- PR #601: Cython PEP8 cleanup and CI integration
- PR #596: Introduce cumlHandle for ols and ridge
- PR #579: Introduce cumlHandle for cd and sgd, and propagate C++ errors in cython level for cd and sgd
- PR #604: Adding cumlHandle to kNN, spectral methods, and UMAP
- PR #616: Enable clang-format for enforcing coding style
- PR #618: CI: Enable copyright header checks
- PR #622: Updated to use 0.8 dependencies
- PR #626: Added build.sh script, updated CI scripts and documentation
- PR #633: build: Auto-detection of GPU_ARCHS during cmake
- PR #650: Moving brute force kNN to prims. Creating stateless kNN API.
- PR #662: C++: Bulk clang-format updates
- PR #671: Added pickle pytests and correct pickling of Base class
- PR #675: atomicMin/Max(float, double) with integer atomics and bit flipping
- PR #677: build: 'deep-clean' to build.sh to clean faiss build as well
- PR #683: Use stateless c++ API in KNN so that it can be pickled properly
- PR #686: Use stateless c++ API in UMAP so that it can be pickled properly
- PR #695: prims: Refactor pairwise distance
- PR #707: Added stress test and updated documentation for RF
- PR #701: Added emacs temporary file patterns to .gitignore
- PR #606: C++: Added tests for host_buffer and improved device_buffer and host_buffer implementation
- PR #726: Updated RF docs and stress test
- PR #730: Update README and RF docs for 0.8
- PR #744: Random projections generating binomial on device. Fixing tests.
- PR #741: Update API docs for 0.8
- PR #754: Pickling of UMAP/KNN
- PR #753: Made PCA and TSVD picklable
- PR #746: LogisticRegression and QN API docstrings
- PR #820: Updating DEVELOPER GUIDE threading guidelines

## Bug Fixes
- PR #584: Added missing virtual destructor to deviceAllocator and hostAllocator
- PR #620: C++: Removed old unit-test files in ml-prims
- PR #627: C++: Fixed dbscan crash issue filed in 613
- PR #640: Remove setuptools from conda run dependency
- PR #646: Update link in contributing.md
- PR #649: Bug fix to LinAlg::reduce_rows_by_key prim filed in issue #648
- PR #666: fixes to gitutils.py to resolve both string decode and handling of uncommitted files
- PR #676: Fix template parameters in `bernoulli()` implementation.
- PR #685: Make CuPy optional to avoid nccl conda package conflicts
- PR #687: prims: updated tolerance for reduce_cols_by_key unit-tests
- PR #689: Removing extra prints from NearestNeighbors cython
- PR #718: Bug fix for DBSCAN and increasing batch size of sgd
- PR #719: Adding additional checks for dtype of the data
- PR #736: Bug fix for RF wrapper and .cu print function
- PR #547: Fixed issue if C++ compiler is specified via CXX during configure.
- PR #759: Configure Sphinx to render params correctly
- PR #762: Apply threshold to remove flakiness of UMAP tests.
- PR #768: Fixing memory bug from stateless refactor
- PR #782: Nearest neighbors checking properly whether memory should be freed
- PR #783: UMAP was using wrong size for knn computation
- PR #776: Hotfix for self.variables in RF
- PR #777: Fix numpy input bug
- PR #784: Fix jit of shuffle_idx python function
- PR #790: Fix rows_sample input type for RF
- PR #793: Fix for dtype conversion utility for numba arrays without cupy installed
- PR #806: Add a seed for sklearn model in RF test file
- PR #843: Rf quantile fix

# cuML 0.7.0 (10 May 2019)

## New Features

- PR #405: Quasi-Newton GLM Solvers
- PR #277: Add row- and column-wise weighted mean primitive
- PR #424: Add a grid-sync struct for inter-block synchronization
- PR #430: Add R-Squared Score to ml primitives
- PR #463: Add matrix gather to ml primitives
- PR #435: Expose cumlhandle in cython + developer guide
- PR #455: Remove default-stream arguement across ml-prims and cuML
- PR #375: cuml cpp shared library renamed to libcuml++.so
- PR #460: Random Forest & Decision Trees (Single-GPU, Classification)
- PR #491: Add doxygen build target for ml-prims
- PR #505: Add R-Squared Score to python interface
- PR #507: Add coordinate descent for lasso and elastic-net
- PR #511: Add a minmax ml-prim
- PR #516: Added Trustworthiness score feature
- PR #520: Add local build script to mimic gpuCI
- PR #503: Add column-wise matrix sort primitive
- PR #525: Add docs build script to cuML
- PR #528: Remove current KMeans and replace it with a new single GPU implementation built using ML primitives

## Improvements

- PR #481: Refactoring Quasi-Newton to use cumlHandle
- PR #467: Added validity check on cumlHandle_t
- PR #461: Rewrote permute and added column major version
- PR #440: README updates
- PR #295: Improve build-time and the interface e.g., enable bool-OutType, for distance()
- PR #390: Update docs version
- PR #272: Add stream parameters to cublas and cusolver wrapper functions
- PR #447: Added building and running mlprims tests to CI
- PR #445: Lower dbscan memory usage by computing adjacency matrix directly
- PR #431: Add support for fancy iterator input types to LinAlg::reduce_rows_by_key
- PR #394: Introducing cumlHandle API to dbscan and add example
- PR #500: Added CI check for black listed CUDA Runtime API calls
- PR #475: exposing cumlHandle for dbscan from python-side
- PR #395: Edited the CONTRIBUTING.md file
- PR #407: Test files to run stress, correctness and unit tests for cuml algos
- PR #512: generic copy method for copying buffers between device/host
- PR #533: Add cudatoolkit conda dependency
- PR #524: Use cmake find blas and find lapack to pass configure options to faiss
- PR #527: Added notes on UMAP differences from reference implementation
- PR #540: Use latest release version in update-version CI script
- PR #552: Re-enable assert in kmeans tests with xfail as needed
- PR #581: Add shared memory fast col major to row major function back with bound checks
- PR #592: More efficient matrix copy/reverse methods
- PR #721: Added pickle tests for DBSCAN and Random Projections

## Bug Fixes

- PR #334: Fixed segfault in `ML::cumlHandle_impl::destroyResources`
- PR #349: Developer guide clarifications for cumlHandle and cumlHandle_impl
- PR #398: Fix CI scripts to allow nightlies to be uploaded
- PR #399: Skip PCA tests to allow CI to run with driver 418
- PR #422: Issue in the PCA tests was solved and CI can run with driver 418
- PR #409: Add entry to gitmodules to ignore build artifacts
- PR #412: Fix for svdQR function in ml-prims
- PR #438: Code that depended on FAISS was building everytime.
- PR #358: Fixed an issue when switching streams on MLCommon::device_buffer and MLCommon::host_buffer
- PR #434: Fixing bug in CSR tests
- PR #443: Remove defaults channel from ci scripts
- PR #384: 64b index arithmetic updates to the kernels inside ml-prims
- PR #459: Fix for runtime library path of pip package
- PR #464: Fix for C++11 destructor warning in qn
- PR #466: Add support for column-major in LinAlg::*Norm methods
- PR #465: Fixing deadlock issue in GridSync due to consecutive sync calls
- PR #468: Fix dbscan example build failure
- PR #470: Fix resource leakage in Kalman filter python wrapper
- PR #473: Fix gather ml-prim test for change in rng uniform API
- PR #477: Fixes default stream initialization in cumlHandle
- PR #480: Replaced qn_fit() declaration with #include of file containing definition to fix linker error
- PR #495: Update cuDF and RMM versions in GPU ci test scripts
- PR #499: DEVELOPER_GUIDE.md: fixed links and clarified ML::detail::streamSyncer example
- PR #506: Re enable ml-prim tests in CI
- PR #508: Fix for an error with default argument in LinAlg::meanSquaredError
- PR #519: README.md Updates and adding BUILD.md back
- PR #526: Fix the issue of wrong results when fit and transform of PCA are called separately
- PR #531: Fixing missing arguments in updateDevice() for RF
- PR #543: Exposing dbscan batch size through cython API and fixing broken batching
- PR #551: Made use of ZLIB_LIBRARIES consistent between ml_test and ml_mg_test
- PR #557: Modified CI script to run cuML tests before building mlprims and removed lapack flag
- PR #578: Updated Readme.md to add lasso and elastic-net
- PR #580: Fixing cython garbage collection bug in KNN
- PR #577: Use find libz in prims cmake
- PR #594: fixed cuda-memcheck mean_center test failures


# cuML 0.6.1 (09 Apr 2019)

## Bug Fixes

- PR #462 Runtime library path fix for cuML pip package


# cuML 0.6.0 (22 Mar 2019)

## New Features

- PR #249: Single GPU Stochastic Gradient Descent for linear regression, logistic regression, and linear svm with L1, L2, and elastic-net penalties.
- PR #247: Added "proper" CUDA API to cuML
- PR #235: NearestNeighbors MG Support
- PR #261: UMAP Algorithm
- PR #290: NearestNeighbors numpy MG Support
- PR #303: Reusable spectral embedding / clustering
- PR #325: Initial support for single process multi-GPU OLS and tSVD
- PR #271: Initial support for hyperparameter optimization with dask for many models

## Improvements

- PR #144: Dockerfile update and docs for LinearRegression and Kalman Filter.
- PR #168: Add /ci/gpu/build.sh file to cuML
- PR #167: Integrating full-n-final ml-prims repo inside cuml
- PR #198: (ml-prims) Removal of *MG calls + fixed a bug in permute method
- PR #194: Added new ml-prims for supporting LASSO regression.
- PR #114: Building faiss C++ api into libcuml
- PR #64: Using FAISS C++ API in cuML and exposing bindings through cython
- PR #208: Issue ml-common-3: Math.h: swap thrust::for_each with binaryOp,unaryOp
- PR #224: Improve doc strings for readable rendering with readthedocs
- PR #209: Simplify README.md, move build instructions to BUILD.md
- PR #218: Fix RNG to use given seed and adjust RNG test tolerances.
- PR #225: Support for generating random integers
- PR #215: Refactored LinAlg::norm to Stats::rowNorm and added Stats::colNorm
- PR #234: Support for custom output type and passing index value to main_op in *Reduction kernels
- PR #230: Refactored the cuda_utils header
- PR #236: Refactored cuml python package structure to be more sklearn like
- PR #232: Added reduce_rows_by_key
- PR #246: Support for 2 vectors in the matrix vector operator
- PR #244: Fix for single GPU OLS and Ridge to support one column training data
- PR #271: Added get_params and set_params functions for linear and ridge regression
- PR #253: Fix for issue #250-reduce_rows_by_key failed memcheck for small nkeys
- PR #269: LinearRegression, Ridge Python docs update and cleaning
- PR #322: set_params updated
- PR #237: Update build instructions
- PR #275: Kmeans use of faster gpu_matrix
- PR #288: Add n_neighbors to NearestNeighbors constructor
- PR #302: Added FutureWarning for deprecation of current kmeans algorithm
- PR #312: Last minute cleanup before release
- PR #315: Documentation updating and enhancements
- PR #330: Added ignored argument to pca.fit_transform to map to sklearn's implemenation
- PR #342: Change default ABI to ON
- PR #572: Pulling DBSCAN components into reusable primitives


## Bug Fixes

- PR #193: Fix AttributeError in PCA and TSVD
- PR #211: Fixing inconsistent use of proper batch size calculation in DBSCAN
- PR #202: Adding back ability for users to define their own BLAS
- PR #201: Pass CMAKE CUDA path to faiss/configure script
- PR #200 Avoid using numpy via cimport in KNN
- PR #228: Bug fix: LinAlg::unaryOp with 0-length input
- PR #279: Removing faiss-gpu references in README
- PR #321: Fix release script typo
- PR #327: Update conda requirements for version 0.6 requirements
- PR #352: Correctly calculating numpy chunk sizing for kNN
- PR #345: Run python import as part of package build to trigger compilation
- PR #347: Lowering memory usage of kNN.
- PR #355: Fixing issues with very large numpy inputs to SPMG OLS and tSVD.
- PR #357: Removing FAISS requirement from README
- PR #362: Fix for matVecOp crashing on large input sizes
- PR #366: Index arithmetic issue fix with TxN_t class
- PR #376: Disabled kmeans tests since they are currently too sensitive (see #71)
- PR #380: Allow arbitrary data size on ingress for numba_utils.row_matrix
- PR #385: Fix for long import cuml time in containers and fix for setup_pip
- PR #630: Fixing a missing kneighbors in nearest neighbors python proxy

# cuML 0.5.1 (05 Feb 2019)

## Bug Fixes

- PR #189 Avoid using numpy via cimport to prevent ABI issues in Cython compilation


# cuML 0.5.0 (28 Jan 2019)

## New Features

- PR #66: OLS Linear Regression
- PR #44: Distance calculation ML primitives
- PR #69: Ridge (L2 Regularized) Linear Regression
- PR #103: Linear Kalman Filter
- PR #117: Pip install support
- PR #64: Device to device support from cuML device pointers into FAISS

## Improvements

- PR #56: Make OpenMP optional for building
- PR #67: Github issue templates
- PR #44: Refactored DBSCAN to use ML primitives
- PR #91: Pytest cleanup and sklearn toyset datasets based pytests for kmeans and dbscan
- PR #75: C++ example to use kmeans
- PR #117: Use cmake extension to find any zlib installed in system
- PR #94: Add cmake flag to set ABI compatibility
- PR #139: Move thirdparty submodules to root and add symlinks to new locations
- PR #151: Replace TravisCI testing and conda pkg builds with gpuCI
- PR #164: Add numba kernel for faster column to row major transform
- PR #114: Adding FAISS to cuml build

## Bug Fixes

- PR #48: CUDA 10 compilation warnings fix
- PR #51: Fixes to Dockerfile and docs for new build system
- PR #72: Fixes for GCC 7
- PR #96: Fix for kmeans stack overflow with high number of clusters
- PR #105: Fix for AttributeError in kmeans fit method
- PR #113: Removed old  glm python/cython files
- PR #118: Fix for AttributeError in kmeans predict method
- PR #125: Remove randomized solver option from PCA python bindings


# cuML 0.4.0 (05 Dec 2018)

## New Features

## Improvements

- PR #42: New build system: separation of libcuml.so and cuml python package
- PR #43: Added changelog.md

## Bug Fixes


# cuML 0.3.0 (30 Nov 2018)

## New Features

- PR #33: Added ability to call cuML algorithms using numpy arrays

## Improvements

- PR #24: Fix references of python package from cuML to cuml and start using versioneer for better versioning
- PR #40: Added support for refactored cuDF 0.3.0, updated Conda files
- PR #33: Major python test cleaning, all tests pass with cuDF 0.2.0 and 0.3.0. Preparation for new build system
- PR #34: Updated batch count calculation logic in DBSCAN
- PR #35: Beginning of DBSCAN refactor to use cuML mlprims and general improvements

## Bug Fixes

- PR #30: Fixed batch size bug in DBSCAN that caused crash. Also fixed various locations for potential integer overflows
- PR #28: Fix readthedocs build documentation
- PR #29: Fix pytests for cuml name change from cuML
- PR #33: Fixed memory bug that would cause segmentation faults due to numba releasing memory before it was used. Also fixed row major/column major bugs for different algorithms
- PR #36: Fix kmeans gtest to use device data
- PR #38: cuda\_free bug removed that caused google tests to sometimes pass and sometimes fail randomly
- PR #39: Updated cmake to correctly link with CUDA libraries, add CUDA runtime linking and include source files in compile target

# cuML 0.2.0 (02 Nov 2018)

## New Features

- PR #11: Kmeans algorithm added
- PR #7: FAISS KNN wrapper added
- PR #21: Added Conda install support

## Improvements

- PR #15: Added compatibility with cuDF (from prior pyGDF)
- PR #13: Added FAISS to Dockerfile
- PR #21: Added TravisCI build system for CI and Conda builds

## Bug Fixes

- PR #4: Fixed explained variance bug in TSVD
- PR #5: Notebook bug fixes and updated results


# cuML 0.1.0

Initial release including PCA, TSVD, DBSCAN, ml-prims and cython wrappers<|MERGE_RESOLUTION|>--- conflicted
+++ resolved
@@ -48,12 +48,9 @@
 - PR #3180: FIL: `blocks_per_sm` support in Python
 
 ## Bug Fixes
-<<<<<<< HEAD
 - PR #3218: Specify dependency branches in conda dev environment to avoid pip resolver issue
-=======
 - PR #3196: Disable ascending=false path for sortColumnsPerRow
 - PR #3051: MNMG KNN Cl&Re fix + multiple improvements
->>>>>>> 13600f7a
 - PR #3179: Remove unused metrics.cu file
 - PR #3069: Prevent conversion of DataFrames to Series in preprocessing
 - PR #3065: Refactoring prims metrics function names from camelcase to underscore format
