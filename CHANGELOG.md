# cuML 0.11.0 (Date TBD)

## New Features

- PR #1295: Cython side of MNMG PCA
- PR #1218: prims: histogram prim
- PR #1129: C++: Separate include folder for C++ API distribution
- PR #1242: Initial implementation of FIL sparse forests
- PR #1194: Initial ARIMA time-series modeling support.
- PR #1286: Importing treelite models as FIL sparse forests
- PR #1285: Fea minimum impurity decrease RF param
- PR #1301: Add make_regression to generate regression datasets
- PR #1332: Add option to cuml.dask make_blobs to produce dask array
- PR #1307: Add RF regression benchmark
- PR #1327: Update the code to build treelite with protobuf
- PR #1289: Add Python benchmarking support for FIL

## Improvements
- PR #1170: Use git to clone subprojects instead of git submodules
- PR #1239: Updated the treelite version
- PR #1225: setup.py clone dependencies like cmake and correct include paths
- PR #1224: Refactored FIL to prepare for sparse trees
- PR #1249: Include libcuml.so C API in installed targets
- PR #1259: Conda dev environment updates and use libcumlprims current version in CI
- PR #1277: Change dependency order in cmake for better printing at compile time
- PR #1264: Add -s flag to GPU CI pytest for better error printing
- PR #1271: Updated the Ridge regression documentation
- PR #1283: Updated the cuMl docs to include MBSGD and adjusted_rand_score
- PR #1300: Lowercase parameter versions for FIL algorithms
- PR #1312: Update CuPy to version 6.5 and use conda-forge channel
- PR #1336: Import SciKit-Learn models into FIL
- PR #1314: Added options needed for ASVDb output (CUDA ver, etc.), added option
  to select algos
- PR #1335: Options to print available algorithms and datasets
  in the Python benchmark
- PR #1338: Remove BUILD_ABI references in CI scripts
- PR #1340: Updated unit tests to uses larger dataset
- PR #1368: Add --num-rows benchmark command line argument
- PR #1351: Build treelite temporarily for GPU CI testing of FIL Scikit-learn model importing
<<<<<<< HEAD
- PR #1366: Modify train_test_split to use CuPy and accept device arrays
=======
- PR #1258: Documenting new MPI communicator for multi-node multi-GPU testing
- PR #1345: Removing deprecated should_downcast argument
- PR #1362: device_buffer in UMAP + Sparse prims
>>>>>>> c3a905c5

## Bug Fixes
- PR #1281: Making rng.h threadsafe
- PR #1212: Fix cmake git cloning always running configure in subprojects
- PR #1261: Fix comms build errors due to cuml++ include folder changes
- PR #1267: Update build.sh for recent change of building comms in main CMakeLists
- PR #1278: Removed incorrect overloaded instance of eigJacobi
- PR #1302: Updates for numba 0.46
- PR #1319: Using machineName arg passed in instead of default for ASV reporting
- PR #1326: Fix illegal memory access in make_regression (bounds issue)
- PR #1330: Fix C++ unit test utils for better handling of differences near zero
- PR #1342: Fix to prevent memory leakage in Lasso and ElasticNet
- PR #1337: Fix k-means init from preset cluster centers
- PR #1354: Fix SVM gamma=scale implementation
- PR #1344: Change other solver based methods to create solver object in init
- PR #1361: Improve SMO error handling

# cuML 0.10.0 (16 Oct 2019)

## New Features
- PR #1148: C++ benchmark tool for c++/CUDA code inside cuML
- PR #1071: Selective eigen solver of cuSolver
- PR #1073: Updating RF wrappers to use FIL for GPU accelerated prediction
- PR #1104: CUDA 10.1 support
- PR #1113: prims: new batched make-symmetric-matrix primitive
- PR #1112: prims: new batched-gemv primitive
- PR #855: Added benchmark tools
- PR #1149 Add YYMMDD to version tag for nightly conda packages
- PR #892: General Gram matrices prim
- PR #912: Support Vector Machine
- PR #1274: Updated the RF score function to use GPU predict

## Improvements
- PR #961: High Peformance RF; HIST algo
- PR #1028: Dockerfile updates after dir restructure. Conda env yaml to add statsmodels as a dependency
- PR #1047: Consistent OPG interface for kmeans, based on internal libcumlprims update
- PR #763: Add examples to train_test_split documentation
- PR #1093: Unified inference kernels for different FIL algorithms
- PR #1076: Paying off some UMAP / Spectral tech debt.
- PR #1086: Ensure RegressorMixin scorer uses device arrays
- PR #1110: Adding tests to use default values of parameters of the models
- PR #1108: input_to_host_array function in input_utils for input processing to host arrays
- PR #1114: K-means: Exposing useful params, removing unused params, proxying params in Dask
- PR #1138: Implementing ANY_RANK semantics on irecv
- PR #1142: prims: expose separate InType and OutType for unaryOp and binaryOp
- PR #1115: Moving dask_make_blobs to cuml.dask.datasets. Adding conversion to dask.DataFrame
- PR #1136: CUDA 10.1 CI updates
- PR #1135: K-means: add boundary cases for kmeans||, support finer control with convergence
- PR #1163: Some more correctness improvements. Better verbose printing
- PR #1165: Adding except + in all remaining cython
- PR #1186: Using LocalCUDACluster Pytest fixture
- PR #1173: Docs: Barnes Hut TSNE documentation
- PR #1176: Use new RMM API based on Cython
- PR #1219: Adding custom bench_func and verbose logging to cuml.benchmark
- PR #1247: Improved MNMG RF error checking

## Bug Fixes

- PR #1231: RF respect number of cuda streams from cuml handle
- PR #1230: Rf bugfix memleak in regression
- PR #1208: compile dbscan bug
- PR #1016: Use correct libcumlprims version in GPU CI
- PR #1040: Update version of numba in development conda yaml files
- PR #1043: Updates to accomodate cuDF python code reorganization
- PR #1044: Remove nvidia driver installation from ci/cpu/build.sh
- PR #991: Barnes Hut TSNE Memory Issue Fixes
- PR #1075: Pinning Dask version for consistent CI results
- PR #990: Barnes Hut TSNE Memory Issue Fixes
- PR #1066: Using proper set of workers to destroy nccl comms
- PR #1072: Remove pip requirements and setup
- PR #1074: Fix flake8 CI style check
- PR #1087: Accuracy improvement for sqrt/log in RF max_feature
- PR #1088: Change straggling numba python allocations to use RMM
- PR #1106: Pinning Distributed version to match Dask for consistent CI results
- PR #1116: TSNE CUDA 10.1 Bug Fixes
- PR #1132: DBSCAN Batching Bug Fix
- PR #1162: DASK RF random seed bug fix
- PR #1164: Fix check_dtype arg handling for input_to_dev_array
- PR #1171: SVM prediction bug fix
- PR #1177: Update dask and distributed to 2.5
- PR #1204: Fix SVM crash on Turing
- PR #1199: Replaced sprintf() with snprintf() in THROW()
- PR #1205: Update dask-cuda in yml envs
- PR #1211: Fixing Dask k-means transform bug and adding test
- PR #1236: Improve fix for SMO solvers potential crash on Turing
- PR #1251: Disable compiler optimization for CUDA 10.1 for distance prims
- PR #1260: Small bugfix for major conversion in input_utils
- PR #1276: Fix float64 prediction crash in test_random_forest

# cuML 0.9.0 (21 Aug 2019)

## New Features

- PR #894: Convert RF to treelite format
- PR #826: Jones transformation of params for ARIMA models timeSeries ml-prim
- PR #697: Silhouette Score metric ml-prim
- PR #674: KL Divergence metric ml-prim
- PR #787: homogeneity, completeness and v-measure metrics ml-prim
- PR #711: Mutual Information metric ml-prim
- PR #724: Entropy metric ml-prim
- PR #766: Expose score method based on inertia for KMeans
- PR #823: prims: cluster dispersion metric
- PR #816: Added inverse_transform() for LabelEncoder
- PR #789: prims: sampling without replacement
- PR #813: prims: Col major istance prim
- PR #635: Random Forest & Decision Tree Regression (Single-GPU)
- PR #819: Forest Inferencing Library (FIL)
- PR #829: C++: enable nvtx ranges
- PR #835: Holt-Winters algorithm
- PR #837: treelite for decision forest exchange format
- PR #871: Wrapper for FIL
- PR #870: make_blobs python function
- PR #881: wrappers for accuracy_score and adjusted_rand_score functions
- PR #840: Dask RF classification and regression
- PR #870: make_blobs python function
- PR #879: import of treelite models to FIL
- PR #892: General Gram matrices prim
- PR #883: Adding MNMG Kmeans
- PR #930: Dask RF
- PR #882: TSNE - T-Distributed Stochastic Neighbourhood Embedding
- PR #624: Internals API & Graph Based Dimensionality Reductions Callback
- PR #926: Wrapper for FIL
- PR #994: Adding MPI comm impl for testing / benchmarking MNMG CUDA
- PR #960: Enable using libcumlprims for MG algorithms/prims

## Improvements
- PR #822: build: build.sh update to club all make targets together
- PR #807: Added development conda yml files
- PR #840: Require cmake >= 3.14
- PR #832: Stateless Decision Tree and Random Forest API
- PR #857: Small modifications to comms for utilizing IB w/ Dask
- PR #851: Random forest Stateless API wrappers
- PR #865: High Performance RF
- PR #895: Pretty prints arguments!
- PR #920: Add an empty marker kernel for tracing purposes
- PR #915: syncStream added to cumlCommunicator
- PR #922: Random Forest support in FIL
- PR #911: Update headers to credit CannyLabs BH TSNE implementation
- PR #918: Streamline CUDA_REL environment variable
- PR #924: kmeans: updated APIs to be stateless, refactored code for mnmg support
- PR #950: global_bias support in FIL
- PR #773: Significant improvements to input checking of all classes and common input API for Python
- PR #957: Adding docs to RF & KMeans MNMG. Small fixes for release
- PR #965: Making dask-ml a hard dependency
- PR #976: Update api.rst for new 0.9 classes
- PR #973: Use cudaDeviceGetAttribute instead of relying on cudaDeviceProp object being passed
- PR #978: Update README for 0.9
- PR #1009: Fix references to notebooks-contrib
- PR #1015: Ability to control the number of internal streams in cumlHandle_impl via cumlHandle
- PR #1175: Add more modules to docs ToC

## Bug Fixes

- PR #923: Fix misshapen level/trend/season HoltWinters output
- PR #831: Update conda package dependencies to cudf 0.9
- PR #772: Add missing cython headers to SGD and CD
- PR #849: PCA no attribute trans_input_ transform bug fix
- PR #869: Removing incorrect information from KNN Docs
- PR #885: libclang installation fix for GPUCI
- PR #896: Fix typo in comms build instructions
- PR #921: Fix build scripts using incorrect cudf version
- PR #928: TSNE Stability Adjustments
- PR #934: Cache cudaDeviceProp in cumlHandle for perf reasons
- PR #932: Change default param value for RF classifier
- PR #949: Fix dtype conversion tests for unsupported cudf dtypes
- PR #908: Fix local build generated file ownerships
- PR #983: Change RF max_depth default to 16
- PR #987: Change default values for knn
- PR #988: Switch to exact tsne
- PR #991: Cleanup python code in cuml.dask.cluster
- PR #996: ucx_initialized being properly set in CommsContext
- PR #1007: Throws a well defined error when mutigpu is not enabled
- PR #1018: Hint location of nccl in build.sh for CI
- PR #1022: Using random_state to make K-Means MNMG tests deterministic
- PR #1034: Fix typos and formatting issues in RF docs
- PR #1052: Fix the rows_sample dtype to float

# cuML 0.8.0 (27 June 2019)

## New Features

- PR #652: Adjusted Rand Index metric ml-prim
- PR #679: Class label manipulation ml-prim
- PR #636: Rand Index metric ml-prim
- PR #515: Added Random Projection feature
- PR #504: Contingency matrix ml-prim
- PR #644: Add train_test_split utility for cuDF dataframes
- PR #612: Allow Cuda Array Interface, Numba inputs and input code refactor
- PR #641: C: Separate C-wrapper library build to generate libcuml.so
- PR #631: Add nvcategory based ordinal label encoder
- PR #681: Add MBSGDClassifier and MBSGDRegressor classes around SGD
- PR #705: Quasi Newton solver and LogisticRegression Python classes
- PR #670: Add test skipping functionality to build.sh
- PR #678: Random Forest Python class
- PR #684: prims: make_blobs primitive
- PR #673: prims: reduce cols by key primitive
- PR #812: Add cuML Communications API & consolidate Dask cuML

## Improvements

- PR #597: C++ cuML and ml-prims folder refactor
- PR #590: QN Recover from numeric errors
- PR #482: Introduce cumlHandle for pca and tsvd
- PR #573: Remove use of unnecessary cuDF column and series copies
- PR #601: Cython PEP8 cleanup and CI integration
- PR #596: Introduce cumlHandle for ols and ridge
- PR #579: Introduce cumlHandle for cd and sgd, and propagate C++ errors in cython level for cd and sgd
- PR #604: Adding cumlHandle to kNN, spectral methods, and UMAP
- PR #616: Enable clang-format for enforcing coding style
- PR #618: CI: Enable copyright header checks
- PR #622: Updated to use 0.8 dependencies
- PR #626: Added build.sh script, updated CI scripts and documentation
- PR #633: build: Auto-detection of GPU_ARCHS during cmake
- PR #650: Moving brute force kNN to prims. Creating stateless kNN API.
- PR #662: C++: Bulk clang-format updates
- PR #671: Added pickle pytests and correct pickling of Base class
- PR #675: atomicMin/Max(float, double) with integer atomics and bit flipping
- PR #677: build: 'deep-clean' to build.sh to clean faiss build as well
- PR #683: Use stateless c++ API in KNN so that it can be pickled properly
- PR #686: Use stateless c++ API in UMAP so that it can be pickled properly
- PR #695: prims: Refactor pairwise distance
- PR #707: Added stress test and updated documentation for RF
- PR #701: Added emacs temporary file patterns to .gitignore
- PR #606: C++: Added tests for host_buffer and improved device_buffer and host_buffer implementation
- PR #726: Updated RF docs and stress test
- PR #730: Update README and RF docs for 0.8
- PR #744: Random projections generating binomial on device. Fixing tests.
- PR #741: Update API docs for 0.8
- PR #754: Pickling of UMAP/KNN
- PR #753: Made PCA and TSVD picklable
- PR #746: LogisticRegression and QN API docstrings
- PR #820: Updating DEVELOPER GUIDE threading guidelines

## Bug Fixes
- PR #584: Added missing virtual destructor to deviceAllocator and hostAllocator
- PR #620: C++: Removed old unit-test files in ml-prims
- PR #627: C++: Fixed dbscan crash issue filed in 613
- PR #640: Remove setuptools from conda run dependency
- PR #646: Update link in contributing.md
- PR #649: Bug fix to LinAlg::reduce_rows_by_key prim filed in issue #648
- PR #666: fixes to gitutils.py to resolve both string decode and handling of uncommitted files
- PR #676: Fix template parameters in `bernoulli()` implementation.
- PR #685: Make CuPy optional to avoid nccl conda package conflicts
- PR #687: prims: updated tolerance for reduce_cols_by_key unit-tests
- PR #689: Removing extra prints from NearestNeighbors cython
- PR #718: Bug fix for DBSCAN and increasing batch size of sgd
- PR #719: Adding additional checks for dtype of the data
- PR #736: Bug fix for RF wrapper and .cu print function
- PR #547: Fixed issue if C++ compiler is specified via CXX during configure.
- PR #759: Configure Sphinx to render params correctly
- PR #762: Apply threshold to remove flakiness of UMAP tests.
- PR #768: Fixing memory bug from stateless refactor
- PR #782: Nearest neighbors checking properly whether memory should be freed
- PR #783: UMAP was using wrong size for knn computation
- PR #776: Hotfix for self.variables in RF
- PR #777: Fix numpy input bug
- PR #784: Fix jit of shuffle_idx python function
- PR #790: Fix rows_sample input type for RF
- PR #793: Fix for dtype conversion utility for numba arrays without cupy installed
- PR #806: Add a seed for sklearn model in RF test file
- PR #843: Rf quantile fix

# cuML 0.7.0 (10 May 2019)

## New Features

- PR #405: Quasi-Newton GLM Solvers
- PR #277: Add row- and column-wise weighted mean primitive
- PR #424: Add a grid-sync struct for inter-block synchronization
- PR #430: Add R-Squared Score to ml primitives
- PR #463: Add matrix gather to ml primitives
- PR #435: Expose cumlhandle in cython + developer guide
- PR #455: Remove default-stream arguement across ml-prims and cuML
- PR #375: cuml cpp shared library renamed to libcuml++.so
- PR #460: Random Forest & Decision Trees (Single-GPU, Classification)
- PR #491: Add doxygen build target for ml-prims
- PR #505: Add R-Squared Score to python interface
- PR #507: Add coordinate descent for lasso and elastic-net
- PR #511: Add a minmax ml-prim
- PR #516: Added Trustworthiness score feature
- PR #520: Add local build script to mimic gpuCI
- PR #503: Add column-wise matrix sort primitive
- PR #525: Add docs build script to cuML
- PR #528: Remove current KMeans and replace it with a new single GPU implementation built using ML primitives

## Improvements

- PR #481: Refactoring Quasi-Newton to use cumlHandle
- PR #467: Added validity check on cumlHandle_t
- PR #461: Rewrote permute and added column major version
- PR #440: README updates
- PR #295: Improve build-time and the interface e.g., enable bool-OutType, for distance()
- PR #390: Update docs version
- PR #272: Add stream parameters to cublas and cusolver wrapper functions
- PR #447: Added building and running mlprims tests to CI
- PR #445: Lower dbscan memory usage by computing adjacency matrix directly
- PR #431: Add support for fancy iterator input types to LinAlg::reduce_rows_by_key
- PR #394: Introducing cumlHandle API to dbscan and add example
- PR #500: Added CI check for black listed CUDA Runtime API calls
- PR #475: exposing cumlHandle for dbscan from python-side
- PR #395: Edited the CONTRIBUTING.md file
- PR #407: Test files to run stress, correctness and unit tests for cuml algos
- PR #512: generic copy method for copying buffers between device/host
- PR #533: Add cudatoolkit conda dependency
- PR #524: Use cmake find blas and find lapack to pass configure options to faiss
- PR #527: Added notes on UMAP differences from reference implementation
- PR #540: Use latest release version in update-version CI script
- PR #552: Re-enable assert in kmeans tests with xfail as needed
- PR #581: Add shared memory fast col major to row major function back with bound checks
- PR #592: More efficient matrix copy/reverse methods
- PR #721: Added pickle tests for DBSCAN and Random Projections

## Bug Fixes

- PR #334: Fixed segfault in `ML::cumlHandle_impl::destroyResources`
- PR #349: Developer guide clarifications for cumlHandle and cumlHandle_impl
- PR #398: Fix CI scripts to allow nightlies to be uploaded
- PR #399: Skip PCA tests to allow CI to run with driver 418
- PR #422: Issue in the PCA tests was solved and CI can run with driver 418
- PR #409: Add entry to gitmodules to ignore build artifacts
- PR #412: Fix for svdQR function in ml-prims
- PR #438: Code that depended on FAISS was building everytime.
- PR #358: Fixed an issue when switching streams on MLCommon::device_buffer and MLCommon::host_buffer
- PR #434: Fixing bug in CSR tests
- PR #443: Remove defaults channel from ci scripts
- PR #384: 64b index arithmetic updates to the kernels inside ml-prims
- PR #459: Fix for runtime library path of pip package
- PR #464: Fix for C++11 destructor warning in qn
- PR #466: Add support for column-major in LinAlg::*Norm methods
- PR #465: Fixing deadlock issue in GridSync due to consecutive sync calls
- PR #468: Fix dbscan example build failure
- PR #470: Fix resource leakage in Kalman filter python wrapper
- PR #473: Fix gather ml-prim test for change in rng uniform API
- PR #477: Fixes default stream initialization in cumlHandle
- PR #480: Replaced qn_fit() declaration with #include of file containing definition to fix linker error
- PR #495: Update cuDF and RMM versions in GPU ci test scripts
- PR #499: DEVELOPER_GUIDE.md: fixed links and clarified ML::detail::streamSyncer example
- PR #506: Re enable ml-prim tests in CI
- PR #508: Fix for an error with default argument in LinAlg::meanSquaredError
- PR #519: README.md Updates and adding BUILD.md back
- PR #526: Fix the issue of wrong results when fit and transform of PCA are called separately
- PR #531: Fixing missing arguments in updateDevice() for RF
- PR #543: Exposing dbscan batch size through cython API and fixing broken batching
- PR #551: Made use of ZLIB_LIBRARIES consistent between ml_test and ml_mg_test
- PR #557: Modified CI script to run cuML tests before building mlprims and removed lapack flag
- PR #578: Updated Readme.md to add lasso and elastic-net
- PR #580: Fixing cython garbage collection bug in KNN
- PR #577: Use find libz in prims cmake
- PR #594: fixed cuda-memcheck mean_center test failures


# cuML 0.6.1 (09 Apr 2019)

## Bug Fixes

- PR #462 Runtime library path fix for cuML pip package


# cuML 0.6.0 (22 Mar 2019)

## New Features

- PR #249: Single GPU Stochastic Gradient Descent for linear regression, logistic regression, and linear svm with L1, L2, and elastic-net penalties.
- PR #247: Added "proper" CUDA API to cuML
- PR #235: NearestNeighbors MG Support
- PR #261: UMAP Algorithm
- PR #290: NearestNeighbors numpy MG Support
- PR #303: Reusable spectral embedding / clustering
- PR #325: Initial support for single process multi-GPU OLS and tSVD
- PR #271: Initial support for hyperparameter optimization with dask for many models

## Improvements

- PR #144: Dockerfile update and docs for LinearRegression and Kalman Filter.
- PR #168: Add /ci/gpu/build.sh file to cuML
- PR #167: Integrating full-n-final ml-prims repo inside cuml
- PR #198: (ml-prims) Removal of *MG calls + fixed a bug in permute method
- PR #194: Added new ml-prims for supporting LASSO regression.
- PR #114: Building faiss C++ api into libcuml
- PR #64: Using FAISS C++ API in cuML and exposing bindings through cython
- PR #208: Issue ml-common-3: Math.h: swap thrust::for_each with binaryOp,unaryOp
- PR #224: Improve doc strings for readable rendering with readthedocs
- PR #209: Simplify README.md, move build instructions to BUILD.md
- PR #218: Fix RNG to use given seed and adjust RNG test tolerances.
- PR #225: Support for generating random integers
- PR #215: Refactored LinAlg::norm to Stats::rowNorm and added Stats::colNorm
- PR #234: Support for custom output type and passing index value to main_op in *Reduction kernels
- PR #230: Refactored the cuda_utils header
- PR #236: Refactored cuml python package structure to be more sklearn like
- PR #232: Added reduce_rows_by_key
- PR #246: Support for 2 vectors in the matrix vector operator
- PR #244: Fix for single GPU OLS and Ridge to support one column training data
- PR #271: Added get_params and set_params functions for linear and ridge regression
- PR #253: Fix for issue #250-reduce_rows_by_key failed memcheck for small nkeys
- PR #269: LinearRegression, Ridge Python docs update and cleaning
- PR #322: set_params updated
- PR #237: Update build instructions
- PR #275: Kmeans use of faster gpu_matrix
- PR #288: Add n_neighbors to NearestNeighbors constructor
- PR #302: Added FutureWarning for deprecation of current kmeans algorithm
- PR #312: Last minute cleanup before release
- PR #315: Documentation updating and enhancements
- PR #330: Added ignored argument to pca.fit_transform to map to sklearn's implemenation
- PR #342: Change default ABI to ON
- PR #572: Pulling DBSCAN components into reusable primitives


## Bug Fixes

- PR #193: Fix AttributeError in PCA and TSVD
- PR #211: Fixing inconsistent use of proper batch size calculation in DBSCAN
- PR #202: Adding back ability for users to define their own BLAS
- PR #201: Pass CMAKE CUDA path to faiss/configure script
- PR #200 Avoid using numpy via cimport in KNN
- PR #228: Bug fix: LinAlg::unaryOp with 0-length input
- PR #279: Removing faiss-gpu references in README
- PR #321: Fix release script typo
- PR #327: Update conda requirements for version 0.6 requirements
- PR #352: Correctly calculating numpy chunk sizing for kNN
- PR #345: Run python import as part of package build to trigger compilation
- PR #347: Lowering memory usage of kNN.
- PR #355: Fixing issues with very large numpy inputs to SPMG OLS and tSVD.
- PR #357: Removing FAISS requirement from README
- PR #362: Fix for matVecOp crashing on large input sizes
- PR #366: Index arithmetic issue fix with TxN_t class
- PR #376: Disabled kmeans tests since they are currently too sensitive (see #71)
- PR #380: Allow arbitrary data size on ingress for numba_utils.row_matrix
- PR #385: Fix for long import cuml time in containers and fix for setup_pip
- PR #630: Fixing a missing kneighbors in nearest neighbors python proxy

# cuML 0.5.1 (05 Feb 2019)

## Bug Fixes

- PR #189 Avoid using numpy via cimport to prevent ABI issues in Cython compilation


# cuML 0.5.0 (28 Jan 2019)

## New Features

- PR #66: OLS Linear Regression
- PR #44: Distance calculation ML primitives
- PR #69: Ridge (L2 Regularized) Linear Regression
- PR #103: Linear Kalman Filter
- PR #117: Pip install support
- PR #64: Device to device support from cuML device pointers into FAISS

## Improvements

- PR #56: Make OpenMP optional for building
- PR #67: Github issue templates
- PR #44: Refactored DBSCAN to use ML primitives
- PR #91: Pytest cleanup and sklearn toyset datasets based pytests for kmeans and dbscan
- PR #75: C++ example to use kmeans
- PR #117: Use cmake extension to find any zlib installed in system
- PR #94: Add cmake flag to set ABI compatibility
- PR #139: Move thirdparty submodules to root and add symlinks to new locations
- PR #151: Replace TravisCI testing and conda pkg builds with gpuCI
- PR #164: Add numba kernel for faster column to row major transform
- PR #114: Adding FAISS to cuml build

## Bug Fixes

- PR #48: CUDA 10 compilation warnings fix
- PR #51: Fixes to Dockerfile and docs for new build system
- PR #72: Fixes for GCC 7
- PR #96: Fix for kmeans stack overflow with high number of clusters
- PR #105: Fix for AttributeError in kmeans fit method
- PR #113: Removed old  glm python/cython files
- PR #118: Fix for AttributeError in kmeans predict method
- PR #125: Remove randomized solver option from PCA python bindings


# cuML 0.4.0 (05 Dec 2018)

## New Features

## Improvements

- PR #42: New build system: separation of libcuml.so and cuml python package
- PR #43: Added changelog.md

## Bug Fixes


# cuML 0.3.0 (30 Nov 2018)

## New Features

- PR #33: Added ability to call cuML algorithms using numpy arrays

## Improvements

- PR #24: Fix references of python package from cuML to cuml and start using versioneer for better versioning
- PR #40: Added support for refactored cuDF 0.3.0, updated Conda files
- PR #33: Major python test cleaning, all tests pass with cuDF 0.2.0 and 0.3.0. Preparation for new build system
- PR #34: Updated batch count calculation logic in DBSCAN
- PR #35: Beginning of DBSCAN refactor to use cuML mlprims and general improvements

## Bug Fixes

- PR #30: Fixed batch size bug in DBSCAN that caused crash. Also fixed various locations for potential integer overflows
- PR #28: Fix readthedocs build documentation
- PR #29: Fix pytests for cuml name change from cuML
- PR #33: Fixed memory bug that would cause segmentation faults due to numba releasing memory before it was used. Also fixed row major/column major bugs for different algorithms
- PR #36: Fix kmeans gtest to use device data
- PR #38: cuda\_free bug removed that caused google tests to sometimes pass and sometimes fail randomly
- PR #39: Updated cmake to correctly link with CUDA libraries, add CUDA runtime linking and include source files in compile target

# cuML 0.2.0 (02 Nov 2018)

## New Features

- PR #11: Kmeans algorithm added
- PR #7: FAISS KNN wrapper added
- PR #21: Added Conda install support

## Improvements

- PR #15: Added compatibility with cuDF (from prior pyGDF)
- PR #13: Added FAISS to Dockerfile
- PR #21: Added TravisCI build system for CI and Conda builds

## Bug Fixes

- PR #4: Fixed explained variance bug in TSVD
- PR #5: Notebook bug fixes and updated results


# cuML 0.1.0

Initial release including PCA, TSVD, DBSCAN, ml-prims and cython wrappers<|MERGE_RESOLUTION|>--- conflicted
+++ resolved
@@ -37,13 +37,10 @@
 - PR #1340: Updated unit tests to uses larger dataset
 - PR #1368: Add --num-rows benchmark command line argument
 - PR #1351: Build treelite temporarily for GPU CI testing of FIL Scikit-learn model importing
-<<<<<<< HEAD
 - PR #1366: Modify train_test_split to use CuPy and accept device arrays
-=======
 - PR #1258: Documenting new MPI communicator for multi-node multi-GPU testing
 - PR #1345: Removing deprecated should_downcast argument
 - PR #1362: device_buffer in UMAP + Sparse prims
->>>>>>> c3a905c5
 
 ## Bug Fixes
 - PR #1281: Making rng.h threadsafe
