--- conflicted
+++ resolved
@@ -16,11 +16,8 @@
 - PR #1646: Using FIL to predict in MNMG RF
 - PR #1778: Make cuML Handle picklable
 - PR #1738: cuml.dask refactor beginning and dask array input option for OLS, Ridge and KMeans
-<<<<<<< HEAD
 - PR #1874: Add predict_proba function to RF classifier
-=======
 - PR #1815: Adding KNN parameter to UMAP
->>>>>>> bebae733
 
 ## Improvements
 - PR #1644: Add `predict_proba()` for FIL binary classifier
