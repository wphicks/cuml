# cuML 0.9.0 (Date TBD)

## New Features

- PR #826: Jones transformation of params for ARIMA models timeSeries ml-prim
- PR #697: Silhouette Score metric ml-prim
- PR #674: KL Divergence metric ml-prim
- PR #787: homogeneity, completeness and v-measure metrics ml-prim
- PR #711: Mutual Information metric ml-prim
- PR #724: Entropy metric ml-prim
- PR #766: Expose score method based on inertia for KMeans
- PR #816: Added inverse_transform() for LabelEncoder
- PR #789: prims: sampling without replacement
- PR #813: prims: Col major istance prim
- PR #635: Random Forest & Decision Tree Regression (Single-GPU)
- PR #819: Forest Inferencing Library (FIL)
- PR #829: C++: enable nvtx ranges
- PR #835: Holt-Winters algorithm
- PR #837: treelite for decision forest exchange format
- PR #870: make_blobs python function
- PR #883: Adding MNMG Kmeans
- PR #882: TSNE - T-Distributed Stochastic Neighbourhood Embedding

## Improvements
- PR #822: build: build.sh update to club all make targets together
- PR #807: Added development conda yml files
- PR #840: Require cmake >= 3.14
- PR #832: Stateless Decision Tree and Random Forest API
- PR #857: Small modifications to comms for utilizing IB w/ Dask
- PR #851: Random forest Stateless API wrappers
- PR #895: Pretty prints arguments!

## Bug Fixes

- PR #831: Update conda package dependencies to cudf 0.9
- PR #772: Add missing cython headers to SGD and CD
- PR #849: PCA no attribute trans_input_ transform bug fix
- PR #869: Removing incorrect information from KNN Docs
- PR #885: libclang installation fix for GPUCI
- PR #896: Fix typo in comms build instructions

# cuML 0.8.0 (27 June 2019)

## New Features

- PR #652: Adjusted Rand Index metric ml-prim
- PR #679: Class label manipulation ml-prim
- PR #636: Rand Index metric ml-prim
- PR #515: Added Random Projection feature
- PR #504: Contingency matrix ml-prim
<<<<<<< HEAD
- PR #624: Internals API & Graph Based Dimensionality Reductions Callback
=======
- PR #644: Add train_test_split utility for cuDF dataframes
- PR #612: Allow Cuda Array Interface, Numba inputs and input code refactor
>>>>>>> 751bdce8
- PR #641: C: Separate C-wrapper library build to generate libcuml.so
- PR #631: Add nvcategory based ordinal label encoder
- PR #681: Add MBSGDClassifier and MBSGDRegressor classes around SGD
- PR #705: Quasi Newton solver and LogisticRegression Python classes
- PR #670: Add test skipping functionality to build.sh
- PR #678: Random Forest Python class
- PR #684: prims: make_blobs primitive
- PR #673: prims: reduce cols by key primitive
- PR #812: Add cuML Communications API & consolidate Dask cuML

## Improvements

- PR #597: C++ cuML and ml-prims folder refactor
- PR #590: QN Recover from numeric errors
- PR #482: Introduce cumlHandle for pca and tsvd
- PR #573: Remove use of unnecessary cuDF column and series copies
- PR #601: Cython PEP8 cleanup and CI integration
- PR #596: Introduce cumlHandle for ols and ridge
- PR #579: Introduce cumlHandle for cd and sgd, and propagate C++ errors in cython level for cd and sgd
- PR #604: Adding cumlHandle to kNN, spectral methods, and UMAP
- PR #616: Enable clang-format for enforcing coding style
- PR #618: CI: Enable copyright header checks
- PR #622: Updated to use 0.8 dependencies
- PR #626: Added build.sh script, updated CI scripts and documentation
- PR #633: build: Auto-detection of GPU_ARCHS during cmake
- PR #650: Moving brute force kNN to prims. Creating stateless kNN API.
- PR #662: C++: Bulk clang-format updates
- PR #671: Added pickle pytests and correct pickling of Base class
- PR #675: atomicMin/Max(float, double) with integer atomics and bit flipping
- PR #677: build: 'deep-clean' to build.sh to clean faiss build as well
- PR #683: Use stateless c++ API in KNN so that it can be pickled properly
- PR #686: Use stateless c++ API in UMAP so that it can be pickled properly
- PR #695: prims: Refactor pairwise distance
- PR #707: Added stress test and updated documentation for RF
- PR #701: Added emacs temporary file patterns to .gitignore
- PR #606: C++: Added tests for host_buffer and improved device_buffer and host_buffer implementation
- PR #726: Updated RF docs and stress test
- PR #730: Update README and RF docs for 0.8
- PR #744: Random projections generating binomial on device. Fixing tests.
- PR #741: Update API docs for 0.8
- PR #754: Pickling of UMAP/KNN
- PR #753: Made PCA and TSVD picklable
- PR #746: LogisticRegression and QN API docstrings

## Bug Fixes
- PR #584: Added missing virtual destructor to deviceAllocator and hostAllocator
- PR #620: C++: Removed old unit-test files in ml-prims
- PR #627: C++: Fixed dbscan crash issue filed in 613
- PR #640: Remove setuptools from conda run dependency
- PR #646: Update link in contributing.md
- PR #649: Bug fix to LinAlg::reduce_rows_by_key prim filed in issue #648
- PR #666: fixes to gitutils.py to resolve both string decode and handling of uncommitted files
- PR #676: Fix template parameters in `bernoulli()` implementation.
- PR #685: Make CuPy optional to avoid nccl conda package conflicts
- PR #687: prims: updated tolerance for reduce_cols_by_key unit-tests
- PR #689: Removing extra prints from NearestNeighbors cython
- PR #718: Bug fix for DBSCAN and increasing batch size of sgd
- PR #719: Adding additional checks for dtype of the data
- PR #736: Bug fix for RF wrapper and .cu print function
- PR #547: Fixed issue if C++ compiler is specified via CXX during configure.
- PR #759: Configure Sphinx to render params correctly
- PR #762: Apply threshold to remove flakiness of UMAP tests.
- PR #768: Fixing memory bug from stateless refactor
- PR #782: Nearest neighbors checking properly whether memory should be freed
- PR #783: UMAP was using wrong size for knn computation
- PR #776: Hotfix for self.variables in RF
- PR #777: Fix numpy input bug
- PR #784: Fix jit of shuffle_idx python function
- PR #790: Fix rows_sample input type for RF
- PR #793: Fix for dtype conversion utility for numba arrays without cupy installed
- PR #806: Add a seed for sklearn model in RF test file
- PR #843: Rf quantile fix

# cuML 0.7.0 (10 May 2019)

## New Features

- PR #405: Quasi-Newton GLM Solvers
- PR #277: Add row- and column-wise weighted mean primitive
- PR #424: Add a grid-sync struct for inter-block synchronization
- PR #430: Add R-Squared Score to ml primitives
- PR #463: Add matrix gather to ml primitives
- PR #435: Expose cumlhandle in cython + developer guide
- PR #455: Remove default-stream arguement across ml-prims and cuML
- PR #375: cuml cpp shared library renamed to libcuml++.so
- PR #460: Random Forest & Decision Trees (Single-GPU, Classification)
- PR #491: Add doxygen build target for ml-prims
- PR #505: Add R-Squared Score to python interface
- PR #507: Add coordinate descent for lasso and elastic-net
- PR #511: Add a minmax ml-prim
- PR #516: Added Trustworthiness score feature
- PR #520: Add local build script to mimic gpuCI
- PR #503: Add column-wise matrix sort primitive
- PR #525: Add docs build script to cuML
- PR #528: Remove current KMeans and replace it with a new single GPU implementation built using ML primitives

## Improvements

- PR #481: Refactoring Quasi-Newton to use cumlHandle
- PR #467: Added validity check on cumlHandle_t
- PR #461: Rewrote permute and added column major version
- PR #440: README updates
- PR #295: Improve build-time and the interface e.g., enable bool-OutType, for distance()
- PR #390: Update docs version
- PR #272: Add stream parameters to cublas and cusolver wrapper functions
- PR #447: Added building and running mlprims tests to CI
- PR #445: Lower dbscan memory usage by computing adjacency matrix directly
- PR #431: Add support for fancy iterator input types to LinAlg::reduce_rows_by_key
- PR #394: Introducing cumlHandle API to dbscan and add example
- PR #500: Added CI check for black listed CUDA Runtime API calls
- PR #475: exposing cumlHandle for dbscan from python-side
- PR #395: Edited the CONTRIBUTING.md file
- PR #407: Test files to run stress, correctness and unit tests for cuml algos
- PR #512: generic copy method for copying buffers between device/host
- PR #533: Add cudatoolkit conda dependency
- PR #524: Use cmake find blas and find lapack to pass configure options to faiss
- PR #527: Added notes on UMAP differences from reference implementation
- PR #540: Use latest release version in update-version CI script
- PR #552: Re-enable assert in kmeans tests with xfail as needed
- PR #581: Add shared memory fast col major to row major function back with bound checks
- PR #592: More efficient matrix copy/reverse methods
- PR #721: Added pickle tests for DBSCAN and Random Projections

## Bug Fixes

- PR #334: Fixed segfault in `ML::cumlHandle_impl::destroyResources`
- PR #349: Developer guide clarifications for cumlHandle and cumlHandle_impl
- PR #398: Fix CI scripts to allow nightlies to be uploaded
- PR #399: Skip PCA tests to allow CI to run with driver 418
- PR #422: Issue in the PCA tests was solved and CI can run with driver 418
- PR #409: Add entry to gitmodules to ignore build artifacts
- PR #412: Fix for svdQR function in ml-prims
- PR #438: Code that depended on FAISS was building everytime.
- PR #358: Fixed an issue when switching streams on MLCommon::device_buffer and MLCommon::host_buffer
- PR #434: Fixing bug in CSR tests
- PR #443: Remove defaults channel from ci scripts
- PR #384: 64b index arithmetic updates to the kernels inside ml-prims
- PR #459: Fix for runtime library path of pip package
- PR #464: Fix for C++11 destructor warning in qn
- PR #466: Add support for column-major in LinAlg::*Norm methods
- PR #465: Fixing deadlock issue in GridSync due to consecutive sync calls
- PR #468: Fix dbscan example build failure
- PR #470: Fix resource leakage in Kalman filter python wrapper
- PR #473: Fix gather ml-prim test for change in rng uniform API
- PR #477: Fixes default stream initialization in cumlHandle
- PR #480: Replaced qn_fit() declaration with #include of file containing definition to fix linker error
- PR #495: Update cuDF and RMM versions in GPU ci test scripts
- PR #499: DEVELOPER_GUIDE.md: fixed links and clarified ML::detail::streamSyncer example
- PR #506: Re enable ml-prim tests in CI
- PR #508: Fix for an error with default argument in LinAlg::meanSquaredError
- PR #519: README.md Updates and adding BUILD.md back
- PR #526: Fix the issue of wrong results when fit and transform of PCA are called separately
- PR #531: Fixing missing arguments in updateDevice() for RF
- PR #543: Exposing dbscan batch size through cython API and fixing broken batching
- PR #551: Made use of ZLIB_LIBRARIES consistent between ml_test and ml_mg_test
- PR #557: Modified CI script to run cuML tests before building mlprims and removed lapack flag
- PR #578: Updated Readme.md to add lasso and elastic-net
- PR #580: Fixing cython garbage collection bug in KNN
- PR #577: Use find libz in prims cmake
- PR #594: fixed cuda-memcheck mean_center test failures


# cuML 0.6.1 (09 Apr 2019)

## Bug Fixes

- PR #462 Runtime library path fix for cuML pip package


# cuML 0.6.0 (22 Mar 2019)

## New Features

- PR #249: Single GPU Stochastic Gradient Descent for linear regression, logistic regression, and linear svm with L1, L2, and elastic-net penalties.
- PR #247: Added "proper" CUDA API to cuML
- PR #235: NearestNeighbors MG Support
- PR #261: UMAP Algorithm
- PR #290: NearestNeighbors numpy MG Support
- PR #303: Reusable spectral embedding / clustering
- PR #325: Initial support for single process multi-GPU OLS and tSVD
- PR #271: Initial support for hyperparameter optimization with dask for many models

## Improvements

- PR #144: Dockerfile update and docs for LinearRegression and Kalman Filter.
- PR #168: Add /ci/gpu/build.sh file to cuML
- PR #167: Integrating full-n-final ml-prims repo inside cuml
- PR #198: (ml-prims) Removal of *MG calls + fixed a bug in permute method
- PR #194: Added new ml-prims for supporting LASSO regression.
- PR #114: Building faiss C++ api into libcuml
- PR #64: Using FAISS C++ API in cuML and exposing bindings through cython
- PR #208: Issue ml-common-3: Math.h: swap thrust::for_each with binaryOp,unaryOp
- PR #224: Improve doc strings for readable rendering with readthedocs
- PR #209: Simplify README.md, move build instructions to BUILD.md
- PR #218: Fix RNG to use given seed and adjust RNG test tolerances.
- PR #225: Support for generating random integers
- PR #215: Refactored LinAlg::norm to Stats::rowNorm and added Stats::colNorm
- PR #234: Support for custom output type and passing index value to main_op in *Reduction kernels
- PR #230: Refactored the cuda_utils header
- PR #236: Refactored cuml python package structure to be more sklearn like
- PR #232: Added reduce_rows_by_key
- PR #246: Support for 2 vectors in the matrix vector operator
- PR #244: Fix for single GPU OLS and Ridge to support one column training data
- PR #271: Added get_params and set_params functions for linear and ridge regression
- PR #253: Fix for issue #250-reduce_rows_by_key failed memcheck for small nkeys
- PR #269: LinearRegression, Ridge Python docs update and cleaning
- PR #322: set_params updated
- PR #237: Update build instructions
- PR #275: Kmeans use of faster gpu_matrix
- PR #288: Add n_neighbors to NearestNeighbors constructor
- PR #302: Added FutureWarning for deprecation of current kmeans algorithm
- PR #312: Last minute cleanup before release
- PR #315: Documentation updating and enhancements
- PR #330: Added ignored argument to pca.fit_transform to map to sklearn's implemenation
- PR #342: Change default ABI to ON
- PR #572: Pulling DBSCAN components into reusable primitives


## Bug Fixes

- PR #193: Fix AttributeError in PCA and TSVD
- PR #211: Fixing inconsistent use of proper batch size calculation in DBSCAN
- PR #202: Adding back ability for users to define their own BLAS
- PR #201: Pass CMAKE CUDA path to faiss/configure script
- PR #200 Avoid using numpy via cimport in KNN
- PR #228: Bug fix: LinAlg::unaryOp with 0-length input
- PR #279: Removing faiss-gpu references in README
- PR #321: Fix release script typo
- PR #327: Update conda requirements for version 0.6 requirements
- PR #352: Correctly calculating numpy chunk sizing for kNN
- PR #345: Run python import as part of package build to trigger compilation
- PR #347: Lowering memory usage of kNN.
- PR #355: Fixing issues with very large numpy inputs to SPMG OLS and tSVD.
- PR #357: Removing FAISS requirement from README
- PR #362: Fix for matVecOp crashing on large input sizes
- PR #366: Index arithmetic issue fix with TxN_t class
- PR #376: Disabled kmeans tests since they are currently too sensitive (see #71)
- PR #380: Allow arbitrary data size on ingress for numba_utils.row_matrix
- PR #385: Fix for long import cuml time in containers and fix for setup_pip
- PR #630: Fixing a missing kneighbors in nearest neighbors python proxy

# cuML 0.5.1 (05 Feb 2019)

## Bug Fixes

- PR #189 Avoid using numpy via cimport to prevent ABI issues in Cython compilation


# cuML 0.5.0 (28 Jan 2019)

## New Features

- PR #66: OLS Linear Regression
- PR #44: Distance calculation ML primitives
- PR #69: Ridge (L2 Regularized) Linear Regression
- PR #103: Linear Kalman Filter
- PR #117: Pip install support
- PR #64: Device to device support from cuML device pointers into FAISS

## Improvements

- PR #56: Make OpenMP optional for building
- PR #67: Github issue templates
- PR #44: Refactored DBSCAN to use ML primitives
- PR #91: Pytest cleanup and sklearn toyset datasets based pytests for kmeans and dbscan
- PR #75: C++ example to use kmeans
- PR #117: Use cmake extension to find any zlib installed in system
- PR #94: Add cmake flag to set ABI compatibility
- PR #139: Move thirdparty submodules to root and add symlinks to new locations
- PR #151: Replace TravisCI testing and conda pkg builds with gpuCI
- PR #164: Add numba kernel for faster column to row major transform
- PR #114: Adding FAISS to cuml build

## Bug Fixes

- PR #48: CUDA 10 compilation warnings fix
- PR #51: Fixes to Dockerfile and docs for new build system
- PR #72: Fixes for GCC 7
- PR #96: Fix for kmeans stack overflow with high number of clusters
- PR #105: Fix for AttributeError in kmeans fit method
- PR #113: Removed old  glm python/cython files
- PR #118: Fix for AttributeError in kmeans predict method
- PR #125: Remove randomized solver option from PCA python bindings


# cuML 0.4.0 (05 Dec 2018)

## New Features

## Improvements

- PR #42: New build system: separation of libcuml.so and cuml python package
- PR #43: Added changelog.md

## Bug Fixes


# cuML 0.3.0 (30 Nov 2018)

## New Features

- PR #33: Added ability to call cuML algorithms using numpy arrays

## Improvements

- PR #24: Fix references of python package from cuML to cuml and start using versioneer for better versioning
- PR #40: Added support for refactored cuDF 0.3.0, updated Conda files
- PR #33: Major python test cleaning, all tests pass with cuDF 0.2.0 and 0.3.0. Preparation for new build system
- PR #34: Updated batch count calculation logic in DBSCAN
- PR #35: Beginning of DBSCAN refactor to use cuML mlprims and general improvements

## Bug Fixes

- PR #30: Fixed batch size bug in DBSCAN that caused crash. Also fixed various locations for potential integer overflows
- PR #28: Fix readthedocs build documentation
- PR #29: Fix pytests for cuml name change from cuML
- PR #33: Fixed memory bug that would cause segmentation faults due to numba releasing memory before it was used. Also fixed row major/column major bugs for different algorithms
- PR #36: Fix kmeans gtest to use device data
- PR #38: cuda\_free bug removed that caused google tests to sometimes pass and sometimes fail randomly
- PR #39: Updated cmake to correctly link with CUDA libraries, add CUDA runtime linking and include source files in compile target

# cuML 0.2.0 (02 Nov 2018)

## New Features

- PR #11: Kmeans algorithm added
- PR #7: FAISS KNN wrapper added
- PR #21: Added Conda install support

## Improvements

- PR #15: Added compatibility with cuDF (from prior pyGDF)
- PR #13: Added FAISS to Dockerfile
- PR #21: Added TravisCI build system for CI and Conda builds

## Bug Fixes

- PR #4: Fixed explained variance bug in TSVD
- PR #5: Notebook bug fixes and updated results


# cuML 0.1.0

Initial release including PCA, TSVD, DBSCAN, ml-prims and cython wrappers<|MERGE_RESOLUTION|>--- conflicted
+++ resolved
@@ -20,6 +20,7 @@
 - PR #870: make_blobs python function
 - PR #883: Adding MNMG Kmeans
 - PR #882: TSNE - T-Distributed Stochastic Neighbourhood Embedding
+- PR #624: Internals API & Graph Based Dimensionality Reductions Callback
 
 ## Improvements
 - PR #822: build: build.sh update to club all make targets together
@@ -48,12 +49,8 @@
 - PR #636: Rand Index metric ml-prim
 - PR #515: Added Random Projection feature
 - PR #504: Contingency matrix ml-prim
-<<<<<<< HEAD
-- PR #624: Internals API & Graph Based Dimensionality Reductions Callback
-=======
 - PR #644: Add train_test_split utility for cuDF dataframes
 - PR #612: Allow Cuda Array Interface, Numba inputs and input code refactor
->>>>>>> 751bdce8
 - PR #641: C: Separate C-wrapper library build to generate libcuml.so
 - PR #631: Add nvcategory based ordinal label encoder
 - PR #681: Add MBSGDClassifier and MBSGDRegressor classes around SGD
