<<<<<<< HEAD
# cuML 21.08.00 (Date TBD)

Please see https://github.com/rapidsai/cuml/releases/tag/v21.08.00a for the latest changes to this development branch.

# cuML 21.06.00 (Date TBD)
=======
# cuML 21.06.00 (9 Jun 2021)
>>>>>>> a453d633

## 🚨 Breaking Changes

- Remove Base.enable_rmm_pool method as it is no longer needed ([#3875](https://github.com/rapidsai/cuml/pull/3875)) [@teju85](https://github.com/teju85)
- RF: Make experimental-backend default for regression tasks and deprecate old-backend. ([#3872](https://github.com/rapidsai/cuml/pull/3872)) [@venkywonka](https://github.com/venkywonka)
- Deterministic UMAP with floating point rounding. ([#3848](https://github.com/rapidsai/cuml/pull/3848)) [@trivialfis](https://github.com/trivialfis)
- Fix RF regression performance ([#3845](https://github.com/rapidsai/cuml/pull/3845)) [@RAMitchell](https://github.com/RAMitchell)
- Add feature to print forest shape in FIL upon importing ([#3763](https://github.com/rapidsai/cuml/pull/3763)) [@levsnv](https://github.com/levsnv)
- Remove &#39;seed&#39; and &#39;output_type&#39; deprecated features ([#3739](https://github.com/rapidsai/cuml/pull/3739)) [@lowener](https://github.com/lowener)

## 🐛 Bug Fixes

- Disable UMAP deterministic test on CTK11.2 ([#3942](https://github.com/rapidsai/cuml/pull/3942)) [@trivialfis](https://github.com/trivialfis)
- Revert #3869 ([#3933](https://github.com/rapidsai/cuml/pull/3933)) [@hcho3](https://github.com/hcho3)
- RF: fix the bug in `pdf_to_cdf` device function that causes hang when `n_bins &gt; TPB &amp;&amp; n_bins % TPB != 0` ([#3921](https://github.com/rapidsai/cuml/pull/3921)) [@venkywonka](https://github.com/venkywonka)
- Fix number of permutations in pytest and getting handle for cuml models ([#3920](https://github.com/rapidsai/cuml/pull/3920)) [@dantegd](https://github.com/dantegd)
- Fix typo in umap `target_weight` parameter ([#3914](https://github.com/rapidsai/cuml/pull/3914)) [@lowener](https://github.com/lowener)
- correct compliation of cuml c library ([#3908](https://github.com/rapidsai/cuml/pull/3908)) [@robertmaynard](https://github.com/robertmaynard)
- Correct install path for include folder to avoid double nesting ([#3901](https://github.com/rapidsai/cuml/pull/3901)) [@dantegd](https://github.com/dantegd)
- Add type check for y in train_test_split ([#3886](https://github.com/rapidsai/cuml/pull/3886)) [@Nanthini10](https://github.com/Nanthini10)
- Fix for MNMG test_rf_classification_dask_fil_predict_proba ([#3831](https://github.com/rapidsai/cuml/pull/3831)) [@lowener](https://github.com/lowener)
- Fix MNMG test test_rf_regression_dask_fil ([#3830](https://github.com/rapidsai/cuml/pull/3830)) [@hcho3](https://github.com/hcho3)
- AgglomerativeClustering support single cluster and ignore only zero distances from self-loops ([#3824](https://github.com/rapidsai/cuml/pull/3824)) [@cjnolet](https://github.com/cjnolet)

## 📖 Documentation

- Small doc fixes for 21.06 release ([#3936](https://github.com/rapidsai/cuml/pull/3936)) [@dantegd](https://github.com/dantegd)
- Document ability to export cuML RF to predict on other machines ([#3890](https://github.com/rapidsai/cuml/pull/3890)) [@hcho3](https://github.com/hcho3)

## 🚀 New Features

- Deterministic UMAP with floating point rounding. ([#3848](https://github.com/rapidsai/cuml/pull/3848)) [@trivialfis](https://github.com/trivialfis)
- HDBSCAN ([#3821](https://github.com/rapidsai/cuml/pull/3821)) [@cjnolet](https://github.com/cjnolet)
- Add feature to print forest shape in FIL upon importing ([#3763](https://github.com/rapidsai/cuml/pull/3763)) [@levsnv](https://github.com/levsnv)

## 🛠️ Improvements

- Pin dask ot 2021.5.1 for 21.06 release ([#3937](https://github.com/rapidsai/cuml/pull/3937)) [@dantegd](https://github.com/dantegd)
- Upgrade xgboost to 1.4.2 ([#3925](https://github.com/rapidsai/cuml/pull/3925)) [@dantegd](https://github.com/dantegd)
- Use UCX-Py 0.20 ([#3911](https://github.com/rapidsai/cuml/pull/3911)) [@jakirkham](https://github.com/jakirkham)
- Upgrade NCCL to 2.9.9 ([#3902](https://github.com/rapidsai/cuml/pull/3902)) [@dantegd](https://github.com/dantegd)
- Update conda developer environments ([#3898](https://github.com/rapidsai/cuml/pull/3898)) [@viclafargue](https://github.com/viclafargue)
- ARIMA: pre-allocation of temporary memory to reduce latencies ([#3895](https://github.com/rapidsai/cuml/pull/3895)) [@Nyrio](https://github.com/Nyrio)
- Condense TSNE parameters into a struct ([#3884](https://github.com/rapidsai/cuml/pull/3884)) [@lowener](https://github.com/lowener)
- Update `CHANGELOG.md` links for calver ([#3883](https://github.com/rapidsai/cuml/pull/3883)) [@ajschmidt8](https://github.com/ajschmidt8)
- Make sure `__init__` is called in graph callback. ([#3881](https://github.com/rapidsai/cuml/pull/3881)) [@trivialfis](https://github.com/trivialfis)
- Update docs build script ([#3877](https://github.com/rapidsai/cuml/pull/3877)) [@ajschmidt8](https://github.com/ajschmidt8)
- Remove Base.enable_rmm_pool method as it is no longer needed ([#3875](https://github.com/rapidsai/cuml/pull/3875)) [@teju85](https://github.com/teju85)
- RF: Make experimental-backend default for regression tasks and deprecate old-backend. ([#3872](https://github.com/rapidsai/cuml/pull/3872)) [@venkywonka](https://github.com/venkywonka)
- Enable probability output from RF binary classifier (alternative implementaton) ([#3869](https://github.com/rapidsai/cuml/pull/3869)) [@hcho3](https://github.com/hcho3)
- CI test speed improvement ([#3851](https://github.com/rapidsai/cuml/pull/3851)) [@lowener](https://github.com/lowener)
- Fix RF regression performance ([#3845](https://github.com/rapidsai/cuml/pull/3845)) [@RAMitchell](https://github.com/RAMitchell)
- Update to CMake 3.20 features, `rapids-cmake` and `CPM` ([#3844](https://github.com/rapidsai/cuml/pull/3844)) [@dantegd](https://github.com/dantegd)
- Support sparse input features in QN solvers and Logistic Regression ([#3827](https://github.com/rapidsai/cuml/pull/3827)) [@achirkin](https://github.com/achirkin)
- Trustworthiness score improvements ([#3826](https://github.com/rapidsai/cuml/pull/3826)) [@viclafargue](https://github.com/viclafargue)
- Performance optimization of RF split kernels by removing empty cycles ([#3818](https://github.com/rapidsai/cuml/pull/3818)) [@vinaydes](https://github.com/vinaydes)
- Correct deprecate positional args decorator for CalVer ([#3784](https://github.com/rapidsai/cuml/pull/3784)) [@lowener](https://github.com/lowener)
- ColumnTransformer &amp; FunctionTransformer ([#3745](https://github.com/rapidsai/cuml/pull/3745)) [@viclafargue](https://github.com/viclafargue)
- Remove &#39;seed&#39; and &#39;output_type&#39; deprecated features ([#3739](https://github.com/rapidsai/cuml/pull/3739)) [@lowener](https://github.com/lowener)

# cuML 0.19.0 (21 Apr 2021)

## 🚨 Breaking Changes

- Use the new RF backend by default for classification ([#3686](https://github.com//rapidsai/cuml/pull/3686)) [@hcho3](https://github.com/hcho3)
- Deprecating quantile-per-tree and removing three previously deprecated Random Forest parameters ([#3667](https://github.com//rapidsai/cuml/pull/3667)) [@vinaydes](https://github.com/vinaydes)
- Update predict() / predict_proba() of RF to match sklearn ([#3609](https://github.com//rapidsai/cuml/pull/3609)) [@hcho3](https://github.com/hcho3)
- Upgrade FAISS to 1.7.x ([#3509](https://github.com//rapidsai/cuml/pull/3509)) [@viclafargue](https://github.com/viclafargue)
- cuML&#39;s estimator Base class for preprocessing models ([#3270](https://github.com//rapidsai/cuml/pull/3270)) [@viclafargue](https://github.com/viclafargue)

## 🐛 Bug Fixes

- Fix brute force KNN distance metric issue ([#3755](https://github.com//rapidsai/cuml/pull/3755)) [@viclafargue](https://github.com/viclafargue)
- Fix min_max_axis ([#3735](https://github.com//rapidsai/cuml/pull/3735)) [@viclafargue](https://github.com/viclafargue)
- Fix NaN errors observed with ARIMA in CUDA 11.2 builds ([#3730](https://github.com//rapidsai/cuml/pull/3730)) [@Nyrio](https://github.com/Nyrio)
- Fix random state generator ([#3716](https://github.com//rapidsai/cuml/pull/3716)) [@viclafargue](https://github.com/viclafargue)
- Fixes the out of memory access issue for computeSplit kernels ([#3715](https://github.com//rapidsai/cuml/pull/3715)) [@vinaydes](https://github.com/vinaydes)
- Fixing umap gtest failure under cuda 11.2. ([#3696](https://github.com//rapidsai/cuml/pull/3696)) [@cjnolet](https://github.com/cjnolet)
- Fix irreproducibility issue in RF classification ([#3693](https://github.com//rapidsai/cuml/pull/3693)) [@vinaydes](https://github.com/vinaydes)
- BUG fix BatchedLevelAlgo DtClsTest &amp; DtRegTest failing tests ([#3690](https://github.com//rapidsai/cuml/pull/3690)) [@venkywonka](https://github.com/venkywonka)
- Restore the functionality of RF score() ([#3685](https://github.com//rapidsai/cuml/pull/3685)) [@hcho3](https://github.com/hcho3)
- Use main build.sh to build docs in docs CI ([#3681](https://github.com//rapidsai/cuml/pull/3681)) [@dantegd](https://github.com/dantegd)
- Revert &quot;Update conda recipes pinning of repo dependencies&quot; ([#3680](https://github.com//rapidsai/cuml/pull/3680)) [@raydouglass](https://github.com/raydouglass)
- Skip tests that fail on CUDA 11.2 ([#3679](https://github.com//rapidsai/cuml/pull/3679)) [@dantegd](https://github.com/dantegd)
- Dask KNN Cl&amp;Re 1D labels ([#3668](https://github.com//rapidsai/cuml/pull/3668)) [@viclafargue](https://github.com/viclafargue)
- Update conda recipes pinning of repo dependencies ([#3666](https://github.com//rapidsai/cuml/pull/3666)) [@mike-wendt](https://github.com/mike-wendt)
- OOB access in GLM SoftMax ([#3642](https://github.com//rapidsai/cuml/pull/3642)) [@divyegala](https://github.com/divyegala)
- SilhouetteScore C++ tests seed ([#3640](https://github.com//rapidsai/cuml/pull/3640)) [@divyegala](https://github.com/divyegala)
- SimpleImputer fix ([#3624](https://github.com//rapidsai/cuml/pull/3624)) [@viclafargue](https://github.com/viclafargue)
- Silhouette Score `make_monotonic` for non-monotonic label set ([#3619](https://github.com//rapidsai/cuml/pull/3619)) [@divyegala](https://github.com/divyegala)
- Fixing support for empty rows in sparse Jaccard / Cosine ([#3612](https://github.com//rapidsai/cuml/pull/3612)) [@cjnolet](https://github.com/cjnolet)
- Fix train_test_split with stratify option ([#3611](https://github.com//rapidsai/cuml/pull/3611)) [@Nanthini10](https://github.com/Nanthini10)
- Update predict() / predict_proba() of RF to match sklearn ([#3609](https://github.com//rapidsai/cuml/pull/3609)) [@hcho3](https://github.com/hcho3)
- Change dask and distributed branch to main ([#3593](https://github.com//rapidsai/cuml/pull/3593)) [@dantegd](https://github.com/dantegd)
- Fixes memory allocation for experimental backend and improves quantile computations ([#3586](https://github.com//rapidsai/cuml/pull/3586)) [@vinaydes](https://github.com/vinaydes)
- Add ucx-proc package back that got lost during an auto merge conflict ([#3550](https://github.com//rapidsai/cuml/pull/3550)) [@dantegd](https://github.com/dantegd)
- Fix failing Hellinger gtest ([#3549](https://github.com//rapidsai/cuml/pull/3549)) [@cjnolet](https://github.com/cjnolet)
- Directly invoke make for non-CMake docs target ([#3534](https://github.com//rapidsai/cuml/pull/3534)) [@wphicks](https://github.com/wphicks)
- Fix Codecov.io Coverage Upload for Branch Builds ([#3524](https://github.com//rapidsai/cuml/pull/3524)) [@mdemoret-nv](https://github.com/mdemoret-nv)
- Ensure global_output_type is thread-safe ([#3497](https://github.com//rapidsai/cuml/pull/3497)) [@wphicks](https://github.com/wphicks)
- List as input for SimpleImputer ([#3489](https://github.com//rapidsai/cuml/pull/3489)) [@viclafargue](https://github.com/viclafargue)

## 📖 Documentation

- Add sparse docstring comments ([#3712](https://github.com//rapidsai/cuml/pull/3712)) [@JohnZed](https://github.com/JohnZed)
- FIL and Dask demo ([#3698](https://github.com//rapidsai/cuml/pull/3698)) [@miroenev](https://github.com/miroenev)
- Deprecating quantile-per-tree and removing three previously deprecated Random Forest parameters ([#3667](https://github.com//rapidsai/cuml/pull/3667)) [@vinaydes](https://github.com/vinaydes)
- Fixing Indentation for Docstring Generators ([#3650](https://github.com//rapidsai/cuml/pull/3650)) [@mdemoret-nv](https://github.com/mdemoret-nv)
- Update doc to indicate ExtraTree support ([#3635](https://github.com//rapidsai/cuml/pull/3635)) [@hcho3](https://github.com/hcho3)
- Update doc, now that FIL supports multi-class classification ([#3634](https://github.com//rapidsai/cuml/pull/3634)) [@hcho3](https://github.com/hcho3)
- Document model_type=&#39;xgboost_json&#39; in FIL ([#3633](https://github.com//rapidsai/cuml/pull/3633)) [@hcho3](https://github.com/hcho3)
- Including log loss metric to the documentation website ([#3617](https://github.com//rapidsai/cuml/pull/3617)) [@lowener](https://github.com/lowener)
- Update the build doc regarding the use of GCC 7.5 ([#3605](https://github.com//rapidsai/cuml/pull/3605)) [@hcho3](https://github.com/hcho3)
- Update One-Hot Encoder doc ([#3600](https://github.com//rapidsai/cuml/pull/3600)) [@lowener](https://github.com/lowener)
- Fix documentation of KMeans ([#3595](https://github.com//rapidsai/cuml/pull/3595)) [@lowener](https://github.com/lowener)

## 🚀 New Features

- Reduce the size of the cuml libraries ([#3702](https://github.com//rapidsai/cuml/pull/3702)) [@robertmaynard](https://github.com/robertmaynard)
- Use ninja as default CMake generator ([#3664](https://github.com//rapidsai/cuml/pull/3664)) [@wphicks](https://github.com/wphicks)
- Single-Linkage Hierarchical Clustering Python Wrapper ([#3631](https://github.com//rapidsai/cuml/pull/3631)) [@cjnolet](https://github.com/cjnolet)
- Support for precomputed distance matrix in DBSCAN ([#3585](https://github.com//rapidsai/cuml/pull/3585)) [@Nyrio](https://github.com/Nyrio)
- Adding haversine to brute force knn ([#3579](https://github.com//rapidsai/cuml/pull/3579)) [@cjnolet](https://github.com/cjnolet)
- Support for sample_weight parameter in LogisticRegression ([#3572](https://github.com//rapidsai/cuml/pull/3572)) [@viclafargue](https://github.com/viclafargue)
- Provide &quot;--ccache&quot; flag for build.sh ([#3566](https://github.com//rapidsai/cuml/pull/3566)) [@wphicks](https://github.com/wphicks)
- Eliminate unnecessary includes discovered by cppclean ([#3564](https://github.com//rapidsai/cuml/pull/3564)) [@wphicks](https://github.com/wphicks)
- Single-linkage Hierarchical Clustering C++ ([#3545](https://github.com//rapidsai/cuml/pull/3545)) [@cjnolet](https://github.com/cjnolet)
- Expose sparse distances via semiring to Python API ([#3516](https://github.com//rapidsai/cuml/pull/3516)) [@lowener](https://github.com/lowener)
- Use cmake --build in build.sh to facilitate switching build tools ([#3487](https://github.com//rapidsai/cuml/pull/3487)) [@wphicks](https://github.com/wphicks)
- Add cython hinge_loss ([#3409](https://github.com//rapidsai/cuml/pull/3409)) [@Nanthini10](https://github.com/Nanthini10)
- Adding CodeCov Info for Dask Tests ([#3338](https://github.com//rapidsai/cuml/pull/3338)) [@mdemoret-nv](https://github.com/mdemoret-nv)
- Add predict_proba() to XGBoost-style models in FIL C++ ([#2894](https://github.com//rapidsai/cuml/pull/2894)) [@levsnv](https://github.com/levsnv)

## 🛠️ Improvements

- Updating docs, readme, and umap param tests for 0.19 ([#3731](https://github.com//rapidsai/cuml/pull/3731)) [@cjnolet](https://github.com/cjnolet)
- Locking RAFT hash for 0.19 ([#3721](https://github.com//rapidsai/cuml/pull/3721)) [@cjnolet](https://github.com/cjnolet)
- Upgrade to Treelite 1.1.0 ([#3708](https://github.com//rapidsai/cuml/pull/3708)) [@hcho3](https://github.com/hcho3)
- Update to XGBoost 1.4.0rc1 ([#3699](https://github.com//rapidsai/cuml/pull/3699)) [@hcho3](https://github.com/hcho3)
- Use the new RF backend by default for classification ([#3686](https://github.com//rapidsai/cuml/pull/3686)) [@hcho3](https://github.com/hcho3)
- Update LogisticRegression documentation ([#3677](https://github.com//rapidsai/cuml/pull/3677)) [@viclafargue](https://github.com/viclafargue)
- Preprocessing out of experimental ([#3676](https://github.com//rapidsai/cuml/pull/3676)) [@viclafargue](https://github.com/viclafargue)
- ENH Decision Tree new backend `computeSplit*Kernel` histogram calculation optimization ([#3674](https://github.com//rapidsai/cuml/pull/3674)) [@venkywonka](https://github.com/venkywonka)
- Remove `check_cupy8` ([#3669](https://github.com//rapidsai/cuml/pull/3669)) [@viclafargue](https://github.com/viclafargue)
- Use custom conda build directory for ccache integration ([#3658](https://github.com//rapidsai/cuml/pull/3658)) [@dillon-cullinan](https://github.com/dillon-cullinan)
- Disable three flaky tests ([#3657](https://github.com//rapidsai/cuml/pull/3657)) [@hcho3](https://github.com/hcho3)
- CUDA 11.2 developer environment ([#3648](https://github.com//rapidsai/cuml/pull/3648)) [@dantegd](https://github.com/dantegd)
- Store data frequencies in tree nodes of RF ([#3647](https://github.com//rapidsai/cuml/pull/3647)) [@hcho3](https://github.com/hcho3)
- Row major Gram matrices ([#3639](https://github.com//rapidsai/cuml/pull/3639)) [@tfeher](https://github.com/tfeher)
- Converting all Estimator Constructors to Keyword Arguments ([#3636](https://github.com//rapidsai/cuml/pull/3636)) [@mdemoret-nv](https://github.com/mdemoret-nv)
- Adding make_pipeline + test score with pipeline ([#3632](https://github.com//rapidsai/cuml/pull/3632)) [@viclafargue](https://github.com/viclafargue)
- ENH Decision Tree new backend `computeSplitClassificationKernel` histogram calculation and occupancy optimization ([#3616](https://github.com//rapidsai/cuml/pull/3616)) [@venkywonka](https://github.com/venkywonka)
- Revert &quot;ENH Fix stale GHA and prevent duplicates &quot; ([#3614](https://github.com//rapidsai/cuml/pull/3614)) [@mike-wendt](https://github.com/mike-wendt)
- ENH Fix stale GHA and prevent duplicates ([#3613](https://github.com//rapidsai/cuml/pull/3613)) [@mike-wendt](https://github.com/mike-wendt)
- KNN from RAFT ([#3603](https://github.com//rapidsai/cuml/pull/3603)) [@viclafargue](https://github.com/viclafargue)
- Update Changelog Link ([#3601](https://github.com//rapidsai/cuml/pull/3601)) [@ajschmidt8](https://github.com/ajschmidt8)
- Move SHAP explainers out of experimental ([#3596](https://github.com//rapidsai/cuml/pull/3596)) [@dantegd](https://github.com/dantegd)
- Fixing compatibility issue with CUDA array interface ([#3594](https://github.com//rapidsai/cuml/pull/3594)) [@lowener](https://github.com/lowener)
- Remove cutlass usage in row major input for euclidean exp/unexp, cosine and L1 distance matrix ([#3589](https://github.com//rapidsai/cuml/pull/3589)) [@mdoijade](https://github.com/mdoijade)
- Test FIL probabilities with absolute error thresholds in python ([#3582](https://github.com//rapidsai/cuml/pull/3582)) [@levsnv](https://github.com/levsnv)
- Removing sparse prims and fused l2 nn prim from cuml ([#3578](https://github.com//rapidsai/cuml/pull/3578)) [@cjnolet](https://github.com/cjnolet)
- Prepare Changelog for Automation ([#3570](https://github.com//rapidsai/cuml/pull/3570)) [@ajschmidt8](https://github.com/ajschmidt8)
- Print debug message if SVM convergence is poor ([#3562](https://github.com//rapidsai/cuml/pull/3562)) [@tfeher](https://github.com/tfeher)
- Fix merge conflicts in 3552 ([#3557](https://github.com//rapidsai/cuml/pull/3557)) [@ajschmidt8](https://github.com/ajschmidt8)
- Additional distance metrics for ANN ([#3533](https://github.com//rapidsai/cuml/pull/3533)) [@viclafargue](https://github.com/viclafargue)
- Improve warning message when QN solver reaches max_iter ([#3515](https://github.com//rapidsai/cuml/pull/3515)) [@tfeher](https://github.com/tfeher)
- Fix merge conflicts in 3502 ([#3513](https://github.com//rapidsai/cuml/pull/3513)) [@ajschmidt8](https://github.com/ajschmidt8)
- Upgrade FAISS to 1.7.x ([#3509](https://github.com//rapidsai/cuml/pull/3509)) [@viclafargue](https://github.com/viclafargue)
- ENH Pass ccache variables to conda recipe &amp; use Ninja in CI ([#3508](https://github.com//rapidsai/cuml/pull/3508)) [@Ethyling](https://github.com/Ethyling)
- Fix forward-merger conflicts in #3502 ([#3506](https://github.com//rapidsai/cuml/pull/3506)) [@dantegd](https://github.com/dantegd)
- Sklearn meta-estimators into namespace ([#3493](https://github.com//rapidsai/cuml/pull/3493)) [@viclafargue](https://github.com/viclafargue)
- Add flexibility to copyright checker ([#3466](https://github.com//rapidsai/cuml/pull/3466)) [@lowener](https://github.com/lowener)
- Update sparse KNN to use rmm device buffer ([#3460](https://github.com//rapidsai/cuml/pull/3460)) [@lowener](https://github.com/lowener)
- Fix forward-merger conflicts in #3444 ([#3455](https://github.com//rapidsai/cuml/pull/3455)) [@ajschmidt8](https://github.com/ajschmidt8)
- Replace ML::MetricType with raft::distance::DistanceType ([#3389](https://github.com//rapidsai/cuml/pull/3389)) [@lowener](https://github.com/lowener)
- RF param initialization cython and C++ layer cleanup ([#3358](https://github.com//rapidsai/cuml/pull/3358)) [@venkywonka](https://github.com/venkywonka)
- MNMG RF broadcast feature ([#3349](https://github.com//rapidsai/cuml/pull/3349)) [@viclafargue](https://github.com/viclafargue)
- cuML&#39;s estimator Base class for preprocessing models ([#3270](https://github.com//rapidsai/cuml/pull/3270)) [@viclafargue](https://github.com/viclafargue)
- Make `_get_tags` a class/static method ([#3257](https://github.com//rapidsai/cuml/pull/3257)) [@dantegd](https://github.com/dantegd)
- NVTX Markers for RF and RF-backend ([#3014](https://github.com//rapidsai/cuml/pull/3014)) [@venkywonka](https://github.com/venkywonka)

# cuML 0.18.0 (24 Feb 2021)

## Breaking Changes 🚨

- cuml.experimental SHAP improvements (#3433) @dantegd
- Enable feature sampling for the experimental backend of Random Forest (#3364) @vinaydes
- re-enable cuML&#39;s copyright checker script (#3363) @teju85
- Batched Silhouette Score (#3362) @divyegala
- Update failing MNMG tests (#3348) @viclafargue
- Rename print_summary() of Dask RF to get_summary_text(); it now returns string to the client (#3341) @hcho3
- Rename dump_as_json() -&gt; get_json(); expose it from Dask RF (#3340) @hcho3
- MNMG KNN consolidation (#3307) @viclafargue
- Return confusion matrix as int unless float weights are used (#3275) @lowener
- Approximate Nearest Neighbors (#2780) @viclafargue

## Bug Fixes 🐛

- HOTFIX Add ucx-proc package back that got lost during an auto merge conflict (#3551) @dantegd
- Non project-flash CI ml test 18.04 issue debugging and bugfixing (#3495) @dantegd
- Temporarily xfail KBinsDiscretizer uniform tests (#3494) @wphicks
- Fix illegal memory accesses when NITEMS &gt; 1, and nrows % NITEMS != 0. (#3480) @canonizer
- Update call to dask client persist (#3474) @dantegd
- Adding warning for IVFPQ (#3472) @viclafargue
- Fix failing sparse NN test in CI by allowing small number of index discrepancies (#3454) @cjnolet
- Exempting thirdparty code from copyright checks (#3453) @lowener
- Relaxing Batched SilhouetteScore Test Constraint (#3452) @divyegala
- Mark kbinsdiscretizer quantile tests as xfail (#3450) @wphicks
- Fixing documentation on SimpleImputer (#3447) @lowener
- Skipping IVFPQ (#3429) @viclafargue
- Adding tol to dask test_kmeans (#3426) @lowener
- Fix memory bug for SVM with large n_rows (#3420) @tfeher
- Allow linear regression for  with CUDA &gt;=11.0 (#3417) @wphicks
- Fix vectorizer tests by restoring sort behavior in groupby (#3416) @JohnZed
- Ensure make_classification respects output type (#3415) @wphicks
- Clean Up `#include` Dependencies (#3402) @mdemoret-nv
- Fix Nearest Neighbor Stress Test (#3401) @lowener
- Fix array_equal in tests (#3400) @viclafargue
- Improving Copyright Check When Not Running in CI (#3398) @mdemoret-nv
- Also xfail zlib errors when downloading newsgroups data (#3393) @JohnZed
- Fix for ANN memory release bug (#3391) @viclafargue
- XFail Holt Winters test where statsmodels has known issues with gcc 9.3.0 (#3385) @JohnZed
- FIX Update cupy to &gt;= 7.8 and remove unused build.sh script (#3378) @dantegd
- re-enable cuML&#39;s copyright checker script (#3363) @teju85
- Update failing MNMG tests (#3348) @viclafargue
- Rename print_summary() of Dask RF to get_summary_text(); it now returns string to the client (#3341) @hcho3
- Fixing `make_blobs` to Respect the Global Output Type (#3339) @mdemoret-nv
- Fix permutation explainer (#3332) @RAMitchell
- k-means bug fix in debug build (#3321) @akkamesh
- Fix for default arguments of PCA (#3320) @lowener
- Provide workaround for cupy.percentile bug (#3315) @wphicks
- Fix SVR unit test parameter (#3294) @tfeher
- Add xfail on fetching 20newsgroup dataset (test_naive_bayes) (#3291) @lowener
- Remove unused keyword in PorterStemmer code (#3289) @wphicks
- Remove static specifier in DecisionTree unit test for C++14 compliance (#3281) @wphicks
- Correct pure virtual declaration in manifold_inputs_t (#3279) @wphicks

## Documentation 📖

- Correct import path in docs for experimental preprocessing features (#3488) @wphicks
- Minor doc updates for 0.18 (#3475) @JohnZed
- Improve Python Docs with Default Role (#3445) @mdemoret-nv
- Fixing Python Documentation Errors and Warnings (#3428) @mdemoret-nv
- Remove outdated references to changelog in CONTRIBUTING.md (#3328) @wphicks
- Adding highlighting to bibtex in readme (#3296) @cjnolet

## New Features 🚀

- Improve runtime performance of RF to Treelite conversion (#3410) @wphicks
- Parallelize Treelite to FIL conversion over trees (#3396) @wphicks
- Parallelize RF to Treelite conversion over trees (#3395) @wphicks
- Allow saving Dask RandomForest models immediately after training (fixes #3331) (#3388) @jameslamb
- genetic programming initial structures (#3387) @teju85
- MNMG DBSCAN (#3382) @Nyrio
- FIL to use L1 cache when input columns don&#39;t fit into shared memory (#3370) @levsnv
- Enable feature sampling for the experimental backend of Random Forest (#3364) @vinaydes
- Batched Silhouette Score (#3362) @divyegala
- Rename dump_as_json() -&gt; get_json(); expose it from Dask RF (#3340) @hcho3
- Exposing model_selection in a similar way to scikit-learn (#3329) @ptartan21
- Promote IncrementalPCA from experimental in 0.18 release (#3327) @lowener
- Create labeler.yml (#3324) @jolorunyomi
- Add slow high-precision mode to KNN (#3304) @wphicks
- Sparse TSNE (#3293) @divyegala
- Sparse Generalized SPMV (semiring) Primitive (#3146) @cjnolet
- Multiclass meta estimator wrappers and multiclass SVC (#3092) @tfeher
- Approximate Nearest Neighbors (#2780) @viclafargue
- Add KNN parameter to t-SNE (#2592) @aleksficek

## Improvements 🛠️

- Update stale GHA with exemptions &amp; new labels (#3507) @mike-wendt
- Add GHA to mark issues/prs as stale/rotten (#3500) @Ethyling
- Fix naive bayes inputs (#3448) @cjnolet
- Prepare Changelog for Automation (#3442) @ajschmidt8
- cuml.experimental SHAP improvements (#3433) @dantegd
- Speed up knn tests (#3411) @JohnZed
- Replacing sklearn functions with cuml in RF MNMG notebook (#3408) @lowener
- Auto-label PRs based on their content (#3407) @jolorunyomi
- Use stable 1.0.0 version of Treelite (#3394) @hcho3
- API update to match RAFT PR #120 (#3386) @drobison00
- Update linear models to use RMM memory allocation (#3365) @lowener
- Updating dense pairwise distance enum names (#3352) @cjnolet
- Upgrade Treelite module (#3316) @hcho3
- Removed FIL node types with `_t` suffix (#3314) @canonizer
- MNMG KNN consolidation (#3307) @viclafargue
- Updating PyTests to Stay Below 4 Gb Limit (#3306) @mdemoret-nv
- Refactoring: move internal FIL interface to a separate file (#3292) @canonizer
- Return confusion matrix as int unless float weights are used (#3275) @lowener
- 018 add unfitted error pca &amp; tests on IPCA (#3272) @lowener
- Linear models predict function consolidation (#3256) @dantegd
- Preparing sparse primitives for movement to RAFT (#3157) @cjnolet

# cuML 0.17.0 (10 Dec 2020)

## New Features
- PR #3164: Expose silhouette score in Python
- PR #3160: Least Angle Regression (experimental)
- PR #2659: Add initial max inner product sparse knn
- PR #3092: Multiclass meta estimator wrappers and multiclass SVC
- PR #2836: Refactor UMAP to accept sparse inputs
- PR #2894: predict_proba in FIL C++ for XGBoost-style multi-class models
- PR #3126: Experimental versions of GPU accelerated Kernel and Permutation SHAP

## Improvements
- PR #3077: Improve runtime for test_kmeans
- PR #3070: Speed up dask/test_datasets tests
- PR #3075: Speed up test_linear_model tests
- PR #3078: Speed up test_incremental_pca tests
- PR #2902: `matrix/matrix.cuh` in RAFT namespacing
- PR #2903: Moving linalg's gemm, gemv, transpose to RAFT namespaces
- PR #2905: `stats` prims `mean_center`, `sum` to RAFT namespaces
- PR #2904: Moving `linalg` basic math ops to RAFT namespaces
- PR #2956: Follow cuML array conventions in ARIMA and remove redundancy
- PR #3000: Pin cmake policies to cmake 3.17 version, bump project version to 0.17
- PR #3083: Improving test_make_blobs testing time
- PR #3223: Increase default SVM kernel cache to 2000 MiB
- PR #2906: Moving `linalg` decomp to RAFT namespaces
- PR #2988: FIL: use tree-per-class reduction for GROVE_PER_CLASS_FEW_CLASSES
- PR #2996: Removing the max_depth restriction for switching to the batched backend
- PR #3004: Remove Single Process Multi GPU (SPMG) code
- PR #3032: FIL: Add optimization parameter `blocks_per_sm` that will help all but tiniest models
- PR #3044: Move leftover `linalg` and `stats` to RAFT namespaces
- PR #3067: Deleting prims moved to RAFT and updating header paths
- PR #3074: Reducing dask coordinate descent test runtime
- PR #3096: Avoid memory transfers in CSR WeakCC for DBSCAN
- PR #3088: More readable and robust FIL C++ test management
- PR #3052: Speeding up MNMG KNN Cl&Re testing
- PR #3115: Speeding up MNMG UMAP testing
- PR #3112: Speed test_array
- PR #3111: Adding Cython to Code Coverage
- PR #3129: Update notebooks README
- PR #3002: Update flake8 Config To With Per File Settings
- PR #3135: Add QuasiNewton tests
- PR #3040: Improved Array Conversion with CumlArrayDescriptor and Decorators
- PR #3134: Improving the Deprecation Message Formatting in Documentation
- PR #3154: Adding estimator pickling demo notebooks (and docs)
- PR #3151: MNMG Logistic Regression via dask-glm
- PR #3113: Add tags and prefered memory order tags to estimators
- PR #3137: Reorganize Pytest Config and Add Quick Run Option
- PR #3144: Adding Ability to Set Arbitrary Cmake Flags in ./build.sh
- PR #3155: Eliminate unnecessary warnings from random projection test
- PR #3176: Add probabilistic SVM tests with various input array types
- PR #3180: FIL: `blocks_per_sm` support in Python
- PR #3186: Add gain to RF JSON dump
- PR #3219: Update CI to use XGBoost 1.3.0 RCs
- PR #3221: Update contributing doc for label support
- PR #3177: Make Multinomial Naive Bayes inherit from `ClassifierMixin` and use it for score
- PR #3241: Updating RAFT to latest
- PR #3240: Minor doc updates
- PR #3275: Return confusion matrix as int unless float weights are used

## Bug Fixes
- PR #3218: Specify dependency branches in conda dev environment to avoid pip resolver issue
- PR #3196: Disable ascending=false path for sortColumnsPerRow
- PR #3051: MNMG KNN Cl&Re fix + multiple improvements
- PR #3179: Remove unused metrics.cu file
- PR #3069: Prevent conversion of DataFrames to Series in preprocessing
- PR #3065: Refactoring prims metrics function names from camelcase to underscore format
- PR #3033: Splitting ml metrics to individual files
- PR #3072: Fusing metrics and score directories in src_prims
- PR #3037: Avoid logging deadlock in multi-threaded C code
- PR #2983: Fix seeding of KISS99 RNG
- PR #3011: Fix unused initialize_embeddings parameter in Barnes-Hut t-SNE
- PR #3008: Check number of columns in check_array validator
- PR #3012: Increasing learning rate for SGD log loss and invscaling pytests
- PR #2950: Fix includes in UMAP
- PR #3194: Fix cuDF to cuPy conversion (missing value)
- PR #3021: Fix a hang in cuML RF experimental backend
- PR #3039: Update RF and decision tree parameter initializations in benchmark codes
- PR #3060: Speed up test suite `test_fil`
- PR #3061: Handle C++ exception thrown from FIL predict
- PR #3073: Update mathjax CDN URL for documentation
- PR #3062: Bumping xgboost version to match cuml version
- PR #3084: Fix artifacts in t-SNE results
- PR #3086: Reverting FIL Notebook Testing
- PR #3192: Enable pipeline usage for OneHotEncoder and LabelEncoder
- PR #3114: Fixed a typo in SVC's predict_proba AttributeError
- PR #3117: Fix two crashes in experimental RF backend
- PR #3119: Fix memset args for benchmark
- PR #3130: Return Python string from `dump_as_json()` of RF
- PR #3132: Add `min_samples_split` + Rename `min_rows_per_node` -> `min_samples_leaf`
- PR #3136: Fix stochastic gradient descent example
- PR #3152: Fix access to attributes of individual NB objects in dask NB
- PR #3156: Force local conda artifact install
- PR #3162: Removing accidentally checked in debug file
- PR #3191: Fix __repr__ function for preprocessing models
- PR #3175: Fix gtest pinned cmake version for build from source option
- PR #3182: Fix a bug in MSE metric calculation
- PR #3187: Update docstring to document behavior of `bootstrap=False`
- PR #3215: Add a missing `__syncthreads()`
- PR #3246: Fix MNMG KNN doc (adding batch_size)
- PR #3185: Add documentation for Distributed TFIDF Transformer
- PR #3190: Fix Attribute error on ICPA #3183 and PCA input type
- PR #3208: Fix EXITCODE override in notebook test script
- PR #3250: Fixing label binarizer bug with multiple partitions
- PR #3214: Correct flaky silhouette score test by setting atol
- PR #3216: Ignore splits that do not satisfy constraints
- PR #3239: Fix intermittent dask random forest failure
- PR #3243: Avoid unnecessary split for degenerate case where all labels are identical
- PR #3245: Rename `rows_sample` -> `max_samples` to be consistent with sklearn's RF
- PR #3282: Add secondary test to kernel explainer pytests for stability in Volta

# cuML 0.16.0 (23 Oct 2020)

## New Features
- PR #2922: Install RAFT headers with cuML
- PR #2909: Update allgatherv for compatibility with latest RAFT
- PR #2677: Ability to export RF trees as JSON
- PR #2698: Distributed TF-IDF transformer
- PR #2476: Porter Stemmer
- PR #2789: Dask LabelEncoder
- PR #2152: add FIL C++ benchmark
- PR #2638: Improve cython build with custom `build_ext`
- PR #2866: Support XGBoost-style multiclass models (gradient boosted decision trees) in FIL C++
- PR #2874: Issue warning for degraded accuracy with float64 models in Treelite
- PR #2881: Introduces experimental batched backend for random forest
- PR #2916: Add SKLearn multi-class GBDT model support in FIL

## Improvements
- PR #2947: Add more warnings for accuracy degradation with 64-bit models
- PR #2873: Remove empty marker kernel code for NVTX markers
- PR #2796: Remove tokens of length 1 by default for text vectorizers
- PR #2741: Use rapids build packages in conda environments
- PR #2735: Update seed to random_state in random forest and associated tests
- PR #2739: Use cusparse_wrappers.h from RAFT
- PR #2729: Replace `cupy.sparse` with `cupyx.scipy.sparse`
- PR #2749: Correct docs for python version used in cuml_dev conda environment
- PR #2747: Adopting raft::handle_t and raft::comms::comms_t in cuML
- PR #2762: Fix broken links and provide minor edits to docs
- PR #2723: Support and enable convert_dtype in estimator predict
- PR #2758: Match sklearn's default n_components behavior for PCA
- PR #2770: Fix doxygen version during cmake
- PR #2766: Update default RandomForestRegressor score function to use r2
- PR #2775: Enablinbg mg gtests w/ raft mpi comms
- PR #2783: Add pytest that will fail when GPU IDs in Dask cluster are not unique
- PR #2784: Add SparseCumlArray container for sparse index/data arrays
- PR #2785: Add in cuML-specific dev conda dependencies
- PR #2778: Add README for FIL
- PR #2799: Reenable lightgbm test with lower (1%) proba accuracy
- PR #2800: Align cuML's spdlog version with RMM's
- PR #2824: Make data conversions warnings be debug level
- PR #2835: Rng prims, utils, and dependencies in RAFT
- PR #2541: Improve Documentation Examples and Source Linking
- PR #2837: Make the FIL node reorder loop more obvious
- PR #2849: make num_classes significant in FLOAT_SCALAR case
- PR #2792: Project flash (new build process) script changes
- PR #2850: Clean up unused params in paramsPCA
- PR #2871: Add timing function to utils
- PR #2863: in FIL, rename leaf_value_t enums to more descriptive
- PR #2867: improve stability of FIL benchmark measurements
- PR #2798: Add python tests for FIL multiclass classification of lightgbm models
- PR #2892: Update ci/local/README.md
- PR #2910: Adding Support for CuPy 8.x
- PR #2914: Add tests for XGBoost multi-class models in FIL
- PR #2622: Simplify tSNE perplexity search
- PR #2930: Pin libfaiss to <=1.6.3
- PR #2928: Updating Estimators Derived from Base for Consistency
- PR #2942: Adding `cuml.experimental` to the Docs
- PR #3010: Improve gpuCI Scripts
- PR #3141: Move DistanceType enum to RAFT

## Bug Fixes
- PR #2973: Allow data imputation for nan values
- PR #2982: Adjust kneighbors classifier test threshold to avoid intermittent failure
- PR #2885: Changing test target for NVTX wrapper test
- PR #2882: Allow import on machines without GPUs
- PR #2875: Bug fix to enable colorful NVTX markers
- PR #2744: Supporting larger number of classes in KNeighborsClassifier
- PR #2769: Remove outdated doxygen options for 1.8.20
- PR #2787: Skip lightgbm test for version 3 and above temporarily
- PR #2805: Retain index in stratified splitting for dataframes
- PR #2781: Use Python print to correctly redirect spdlogs when sys.stdout is changed
- PR #2787: Skip lightgbm test for version 3 and above temporarily
- PR #2813: Fix memory access in generation of non-row-major random blobs
- PR #2810: Update Rf MNMG threshold to prevent sporadic test failure
- PR #2808: Relax Doxygen version required in CMake to coincide with integration repo
- PR #2818: Fix parsing of singlegpu option in build command
- PR #2827: Force use of whole dataset when sample bootstrapping is disabled
- PR #2829: Fixing description for labels in docs and removing row number constraint from PCA xform/inverse_xform
- PR #2832: Updating stress tests that fail with OOM
- PR #2831: Removing repeated capture and parameter in lambda function
- PR #2847: Workaround for TSNE lockup, change caching preference.
- PR #2842: KNN index preprocessors were using incorrect n_samples
- PR #2848: Fix typo in Python docstring for UMAP
- PR #2856: Fix LabelEncoder for filtered input
- PR #2855: Updates for RMM being header only
- PR #2844: Fix for OPG KNN Classifier & Regressor
- PR #2880: Fix bugs in Auto-ARIMA when s==None
- PR #2877: TSNE exception for n_components > 2
- PR #2879: Update unit test for LabelEncoder on filtered input
- PR #2932: Marking KBinsDiscretizer pytests as xfail
- PR #2925: Fixing Owner Bug When Slicing CumlArray Objects
- PR #2931: Fix notebook error handling in gpuCI
- PR #2941: Fixing dask tsvd stress test failure
- PR #2943: Remove unused shuffle_features parameter
- PR #2940: Correcting labels meta dtype for `cuml.dask.make_classification`
- PR #2965: Notebooks update
- PR #2955: Fix for conftest for singlegpu build
- PR #2968: Remove shuffle_features from RF param names
- PR #2957: Fix ols test size for stability
- PR #2972: Upgrade Treelite to 0.93
- PR #2981: Prevent unguarded import of sklearn in SVC
- PR #2984: Fix GPU test scripts gcov error
- PR #2990: Reduce MNMG kneighbors regressor test threshold
- PR #2997: Changing ARIMA `get/set_params` to `get/set_fit_params`

# cuML 0.15.0 (26 Aug 2020)

## New Features
- PR #2581: Added model persistence via joblib in each section of estimator_intro.ipynb
- PR #2554: Hashing Vectorizer and general vectorizer improvements
- PR #2240: Making Dask models pickleable
- PR #2267: CountVectorizer estimator
- PR #2261: Exposing new FAISS metrics through Python API
- PR #2287: Single-GPU TfidfTransformer implementation
- PR #2289: QR SVD solver for MNMG PCA
- PR #2312: column-major support for make_blobs
- PR #2172: Initial support for auto-ARIMA
- PR #2394: Adding cosine & correlation distance for KNN
- PR #2392: PCA can accept sparse inputs, and sparse prim for computing covariance
- PR #2465: Support pandas 1.0+
- PR #2550: Single GPU Target Encoder
- PR #2519: Precision recall curve using cupy
- PR #2500: Replace UMAP functionality dependency on nvgraph with RAFT Spectral Clustering
- PR #2502: cuML Implementation of `sklearn.metrics.pairwise_distances`
- PR #2520: TfidfVectorizer estimator
- PR #2211: MNMG KNN Classifier & Regressor
- PR #2461: Add KNN Sparse Output Functionality
- PR #2615: Incremental PCA
- PR #2594: Confidence intervals for ARIMA forecasts
- PR #2607: Add support for probability estimates in SVC
- PR #2618: SVM class and sample weights
- PR #2635: Decorator to generate docstrings with autodetection of parameters
- PR #2270: Multi class MNMG RF
- PR #2661: CUDA-11 support for single-gpu code
- PR #2322: Sparse FIL forests with 8-byte nodes
- PR #2675: Update conda recipes to support CUDA 11
- PR #2645: Add experimental, sklearn-based preprocessing

## Improvements
- PR #2336: Eliminate `rmm.device_array` usage
- PR #2262: Using fully shared PartDescriptor in MNMG decomposiition, linear models, and solvers
- PR #2310: Pinning ucx-py to 0.14 to make 0.15 CI pass
- PR #1945: enable clang tidy
- PR #2339: umap performance improvements
- PR #2308: Using fixture for Dask client to eliminate possiblity of not closing
- PR #2345: make C++ logger level definition to be the same as python layer
- PR #2329: Add short commit hash to conda package name
- PR #2362: Implement binary/multi-classification log loss with cupy
- PR #2363: Update threshold and make other changes for stress tests
- PR #2371: Updating MBSGD tests to use larger batches
- PR #2380: Pinning libcumlprims version to ease future updates
- PR #2405: Remove references to deprecated RMM headers.
- PR #2340: Import ARIMA in the root init file and fix the `test_fit_function` test
- PR #2408: Install meta packages for dependencies
- PR #2417: Move doc customization scripts to Jenkins
- PR #2427: Moving MNMG decomposition to cuml
- PR #2433: Add libcumlprims_mg to CMake
- PR #2420: Add and set convert_dtype default to True in estimator fit methods
- PR #2411: Refactor Mixin classes and use in classifier/regressor estimators
- PR #2442: fix setting RAFT_DIR from the RAFT_PATH env var
- PR #2469: Updating KNN c-api to document all arguments
- PR #2453: Add CumlArray to API doc
- PR #2440: Use Treelite Conda package
- PR #2403: Support for input and output type consistency in logistic regression predict_proba
- PR #2473: Add metrics.roc_auc_score to API docs. Additional readability and minor docs bug fixes
- PR #2468: Add `_n_features_in_` attribute to all single GPU estimators that implement fit
- PR #2489: Removing explicit FAISS build and adding dependency on libfaiss conda package
- PR #2480: Moving MNMG glm and solvers to cuml
- PR #2490: Moving MNMG KMeans to cuml
- PR #2483: Moving MNMG KNN to cuml
- PR #2492: Adding additional assertions to mnmg nearest neighbors pytests
- PR #2439: Update dask RF code to have print_detailed function
- PR #2431: Match output of classifier predict with target dtype
- PR #2237: Refactor RF cython code
- PR #2513: Fixing LGTM Analysis Issues
- PR #2099: Raise an error when float64 data is used with dask RF
- PR #2522: Renaming a few arguments in KNeighbors* to be more readable
- PR #2499: Provide access to `cuml.DBSCAN` core samples
- PR #2526: Removing PCA TSQR as a solver due to scalability issues
- PR #2536: Update conda upload versions for new supported CUDA/Python
- PR #2538: Remove Protobuf dependency
- PR #2553: Test pickle protocol 5 support
- PR #2570: Accepting single df or array input in train_test_split
- PR #2566: Remove deprecated cuDF from_gpu_matrix calls
- PR #2583: findpackage.cmake.in template for cmake dependencies
- PR #2577: Fully removing NVGraph dependency for CUDA 11 compatibility
- PR #2575: Speed up TfidfTransformer
- PR #2584: Removing dependency on sklearn's NotFittedError
- PR #2591: Generate benchmark datsets using `cuml.datasets`
- PR #2548: Fix limitation on number of rows usable with tSNE and refactor memory allocation
- PR #2589: including cuda-11 build fixes into raft
- PR #2599: Add Stratified train_test_split
- PR #2487: Set classes_ attribute during classifier fit
- PR #2605: Reduce memory usage in tSNE
- PR #2611: Adding building doxygen docs to gpu ci
- PR #2631: Enabling use of gtest conda package for build
- PR #2623: Fixing kmeans score() API to be compatible with Scikit-learn
- PR #2629: Add naive_bayes api docs
- PR #2643: 'dense' and 'sparse' values of `storage_type` for FIL
- PR #2691: Generic Base class attribute setter
- PR #2666: Update MBSGD documentation to mention that the model is experimental
- PR #2687: Update xgboost version to 1.2.0dev.rapidsai0.15
- PR #2684: CUDA 11 conda development environment yml and faiss patch
- PR #2648: Replace CNMeM with `rmm::mr::pool_memory_resource`.
- PR #2686: Improve SVM tests
- PR #2692: Changin LBFGS log level
- PR #2705: Add sum operator and base operator overloader functions to cumlarray
- PR #2701: Updating README + Adding ref to UMAP paper
- PR #2721: Update API docs
- PR #2730: Unpin cumlprims in conda recipes for release

## Bug Fixes
- PR #2369: Update RF code to fix set_params memory leak
- PR #2364: Fix for random projection
- PR #2373: Use Treelite Pip package in GPU testing
- PR #2376: Update documentation Links
- PR #2407: fixed batch count in DBScan for integer overflow case
- PR #2413: CumlArray and related methods updates to account for cuDF.Buffer contiguity update
- PR #2424: --singlegpu flag fix on build.sh script
- PR #2432: Using correct algo_name for UMAP in benchmark tests
- PR #2445: Restore access to coef_ property of Lasso
- PR #2441: Change p2p_enabled definition to work without ucx
- PR #2447: Drop `nvstrings`
- PR #2450: Update local build to use new gpuCI image
- PR #2454: Mark RF memleak test as XFAIL, because we can't detect memleak reliably
- PR #2455: Use correct field to store data type in `LabelEncoder.fit_transform`
- PR #2475: Fix typo in build.sh
- PR #2496: Fixing indentation for simulate_data in test_fil.py
- PR #2494: Set QN regularization strength consistent with scikit-learn
- PR #2486: Fix cupy input to kmeans init
- PR #2497: Changes to accomodate cuDF unsigned categorical changes
- PR #2209: Fix FIL benchmark for gpuarray-c input
- PR #2507: Import `treelite.sklearn`
- PR #2521: Fixing invalid smem calculation in KNeighborsCLassifier
- PR #2515: Increase tolerance for LogisticRegression test
- PR #2532: Updating doxygen in new MG headers
- PR #2521: Fixing invalid smem calculation in KNeighborsCLassifier
- PR #2515: Increase tolerance for LogisticRegression test
- PR #2545: Fix documentation of n_iter_without_progress in tSNE Python bindings
- PR #2543: Improve numerical stability of QN solver
- PR #2544: Fix Barnes-Hut tSNE not using specified post_learning_rate
- PR #2558: Disabled a long-running FIL test
- PR #2540: Update default value for n_epochs in UMAP to match documentation & sklearn API
- PR #2535: Fix issue with incorrect docker image being used in local build script
- PR #2542: Fix small memory leak in TSNE
- PR #2552: Fixed the length argument of updateDevice calls in RF test
- PR #2565: Fix cell allocation code to avoid loops in quad-tree. Prevent NaNs causing infinite descent
- PR #2563: Update scipy call for arima gradient test
- PR #2569: Fix for cuDF update
- PR #2508: Use keyword parameters in sklearn.datasets.make_* functions
- PR #2587: Attributes for estimators relying on solvers
- PR #2586: Fix SVC decision function data type
- PR #2573: Considering managed memory as device type on checking for KMeans
- PR #2574: Fixing include path in `tsvd_mg.pyx`
- PR #2506: Fix usage of CumlArray attributes on `cuml.common.base.Base`
- PR #2593: Fix inconsistency in train_test_split
- PR #2609: Fix small doxygen issues
- PR #2610: Remove cuDF tolist call
- PR #2613: Removing thresholds from kmeans score tests (SG+MG)
- PR #2616: Small test code fix for pandas dtype tests
- PR #2617: Fix floating point precision error in tSNE
- PR #2625: Update Estimator notebook to resolve errors
- PR #2634: singlegpu build option fixes
- PR #2641: [Breaking] Make `max_depth` in RF compatible with scikit-learn
- PR #2650: Make max_depth behave consistently for max_depth > 14
- PR #2651: AutoARIMA Python bug fix
- PR #2654: Fix for vectorizer concatenations
- PR #2655: Fix C++ RF predict function access of rows/samples array
- PR #2649: Cleanup sphinx doc warnings for 0.15
- PR #2668: Order conversion improvements to account for cupy behavior changes
- PR #2669: Revert PR 2655 Revert "Fixes C++ RF predict function"
- PR #2683: Fix incorrect "Bad CumlArray Use" error messages on test failures
- PR #2695: Fix debug build issue due to incorrect host/device method setup
- PR #2709: Fixing OneHotEncoder Overflow Error
- PR #2710: Fix SVC doc statement about predic_proba
- PR #2726: Return correct output type in QN
- PR #2711: Fix Dask RF failure intermittently
- PR #2718: Fix temp directory for py.test
- PR #2719: Set KNeighborsRegressor output dtype according to training target dtype
- PR #2720: Updates to outdated links
- PR #2722: Getting cuML covariance test passing w/ Cupy 7.8 & CUDA 11

# cuML 0.14.0 (03 Jun 2020)

## New Features
- PR #1994: Support for distributed OneHotEncoder
- PR #1892: One hot encoder implementation with cupy
- PR #1655: Adds python bindings for homogeneity score
- PR #1704: Adds python bindings for completeness score
- PR #1687: Adds python bindings for mutual info score
- PR #1980: prim: added a new write-only unary op prim
- PR #1867: C++: add logging interface support in cuML based spdlog
- PR #1902: Multi class inference in FIL C++ and importing multi-class forests from treelite
- PR #1906: UMAP MNMG
- PR #2067: python: wrap logging interface in cython
- PR #2083: Added dtype, order, and use_full_low_rank to MNMG `make_regression`
- PR #2074: SG and MNMG `make_classification`
- PR #2127: Added order to SG `make_blobs`, and switch from C++ to cupy based implementation
- PR #2057: Weighted k-means
- PR #2256: Add a `make_arima` generator
- PR #2245: ElasticNet, Lasso and Coordinate Descent MNMG
- PR #2242: Pandas input support with output as NumPy arrays by default
- PR #2551: Add cuML RF multiclass prediction using FIL from python
- PR #1728: Added notebook testing to gpuCI gpu build

## Improvements
- PR #1931: C++: enabled doxygen docs for all of the C++ codebase
- PR #1944: Support for dask_cudf.core.Series in _extract_partitions
- PR #1947: Cleaning up cmake
- PR #1927: Use Cython's `new_build_ext` (if available)
- PR #1946: Removed zlib dependency from cmake
- PR #1988: C++: cpp bench refactor
- PR #1873: Remove usage of nvstring and nvcat from LabelEncoder
- PR #1968: Update SVC SVR with cuML Array
- PR #1972: updates to our flow to use conda-forge's clang and clang-tools packages
- PR #1974: Reduce ARIMA testing time
- PR #1984: Enable Ninja build
- PR #1985: C++ UMAP parametrizable tests
- PR #2005: Adding missing algorithms to cuml benchmarks and notebook
- PR #2016: Add capability to setup.py and build.sh to fully clean all cython build files and artifacts
- PR #2044: A cuda-memcheck helper wrapper for devs
- PR #2018: Using `cuml.dask.part_utils.extract_partitions` and removing similar, duplicated code
- PR #2019: Enable doxygen build in our nightly doc build CI script
- PR #1996: Cythonize in parallel
- PR #2032: Reduce number of tests for MBSGD to improve CI running time
- PR #2031: Encapsulating UCX-py interactions in singleton
- PR #2029: Add C++ ARIMA log-likelihood benchmark
- PR #2085: Convert TSNE to use CumlArray
- PR #2051: Reduce the time required to run dask pca and dask tsvd tests
- PR #1981: Using CumlArray in kNN and DistributedDataHandler in dask kNN
- PR #2053: Introduce verbosity level in C++ layer instead of boolean `verbose` flag
- PR #2047: Make internal streams non-blocking w.r.t. NULL stream
- PR #2048: Random forest testing speedup
- PR #2058: Use CumlArray in Random Projection
- PR #2068: Updating knn class probabilities to use make_monotonic instead of binary search
- PR #2062: Adding random state to UMAP mnmg tests
- PR #2064: Speed-up K-Means test
- PR #2015: Renaming .h to .cuh in solver, dbscan and svm
- PR #2080: Improved import of sparse FIL forests from treelite
- PR #2090: Upgrade C++ build to C++14 standard
- PR #2089: CI: enabled cuda-memcheck on ml-prims unit-tests during nightly build
- PR #2128: Update Dask RF code to reduce the time required for GPU predict to run
- PR #2125: Build infrastructure to use RAFT
- PR #2131: Update Dask RF fit to use DistributedDataHandler
- PR #2055: Update the metrics notebook to use important cuML models
- PR #2095: Improved import of src_prims/utils.h, making it less ambiguous
- PR #2118: Updating SGD & mini-batch estimators to use CumlArray
- PR #2120: Speeding up dask RandomForest tests
- PR #1883: Use CumlArray in ARIMA
- PR #877: Adding definition of done criteria to wiki
- PR #2135: A few optimizations to UMAP fuzzy simplicial set
- PR #1914: Change the meaning of ARIMA's intercept to match the literature
- PR #2098: Renaming .h to .cuh in decision_tree, glm, pca
- PR #2150: Remove deprecated RMM calls in RMM allocator adapter
- PR #2146: Remove deprecated kalman filter
- PR #2151: Add pytest duration and pytest timeout
- PR #2156: Add Docker 19 support to local gpuci build
- PR #2178: Reduce duplicated code in RF
- PR #2124: Expand tutorial docs and sample notebook
- PR #2175: Allow CPU-only and dataset params for benchmark sweeps
- PR #2186: Refactor cython code to build OPG structs in common utils file
- PR #2180: Add fully single GPU singlegpu python build
- PR #2187: CMake improvements to manage conda environment dependencies
- PR #2185: Add has_sklearn function and use it in datasets/classification.
- PR #2193: Order-independent local shuffle in `cuml.dask.make_regression`
- PR #2204: Update python layer to use the logger interface
- PR #2184: Refoctor headers for holtwinters, rproj, tsvd, tsne, umap
- PR #2199: Remove unncessary notebooks
- PR #2195: Separating fit and transform calls in SG, MNMG PCA to save transform array memory consumption
- PR #2201: Re-enabling UMAP repro tests
- PR #2132: Add SVM C++ benchmarks
- PR #2196: Updates to benchmarks. Moving notebook
- PR #2208: Coordinate Descent, Lasso and ElasticNet CumlArray updates
- PR #2210: Updating KNN tests to evaluate multiple index partitions
- PR #2205: Use timeout to add 2 hour hard limit to dask tests
- PR #2212: Improve DBScan batch count / memory estimation
- PR #2213: Standardized include statements across all cpp source files, updated copyright on all modified files
- PR #2214: Remove utils folder and refactor to common folder
- PR #2220: Final refactoring of all src_prims header files following rules as specified in #1675
- PR #2225: input_to_cuml_array keep order option, test updates and cleanup
- PR #2244: Re-enable slow ARIMA tests as stress tests
- PR #2231: Using OPG structs from `cuml.common` in decomposition algorithms
- PR #2257: Update QN and LogisticRegression to use CumlArray
- PR #2259: Add CumlArray support to Naive Bayes
- PR #2252: Add benchmark for the Gram matrix prims
- PR #2263: Faster serialization for Treelite objects with RF
- PR #2264: Reduce build time for cuML by using make_blobs from libcuml++ interface
- PR #2269: Add docs targets to build.sh and fix python cuml.common docs
- PR #2271: Clarify doc for `_unique` default implementation in OneHotEncoder
- PR #2272: Add docs build.sh script to repository
- PR #2276: Ensure `CumlArray` provided `dtype` conforms
- PR #2281: Rely on cuDF's `Serializable` in `CumlArray`
- PR #2284: Reduce dataset size in SG RF notebook to reduce run time of sklearn
- PR #2285: Increase the threshold for elastic_net test in dask/test_coordinate_descent
- PR #2314: Update FIL default values, documentation and test
- PR #2316: 0.14 release docs additions and fixes
- PR #2320: Add prediction notes to RF docs
- PR #2323: Change verbose levels and parameter name to match Scikit-learn API
- PR #2324: Raise an error if n_bins > number of training samples in RF
- PR #2335: Throw a warning if treelite cannot be imported and `load_from_sklearn` is used

## Bug Fixes
- PR #1939: Fix syntax error in cuml.common.array
- PR #1941: Remove c++ cuda flag that was getting duplicated in CMake
- PR #1971: python: Correctly honor --singlegpu option and CUML_BUILD_PATH env variable
- PR #1969: Update libcumlprims to 0.14
- PR #1973: Add missing mg files for setup.py --singlegpu flag
- PR #1993: Set `umap_transform_reproducibility` tests to xfail
- PR #2004: Refactoring the arguments to `plant()` call
- PR #2017: Fixing memory issue in weak cc prim
- PR #2028: Skipping UMAP knn reproducibility tests until we figure out why its failing in CUDA 10.2
- PR #2024: Fixed cuda-memcheck errors with sample-without-replacement prim
- PR #1540: prims: support for custom math-type used for computation inside adjusted rand index prim
- PR #2077: dask-make blobs arguments to match sklearn
- PR #2059: Make all Scipy imports conditional
- PR #2078: Ignore negative cache indices in get_vecs
- PR #2084: Fixed cuda-memcheck errors with COO unit-tests
- PR #2087: Fixed cuda-memcheck errors with dispersion prim
- PR #2096: Fixed syntax error with nightly build command for memcheck unit-tests
- PR #2115: Fixed contingency matrix prim unit-tests for computing correct golden values
- PR #2107: Fix PCA transform
- PR #2109: input_to_cuml_array __cuda_array_interface__ bugfix
- PR #2117: cuDF __array__ exception small fixes
- PR #2139: CumlArray for adjusted_rand_score
- PR #2140: Returning self in fit model functions
- PR #2144: Remove GPU arch < 60 from CMake build
- PR #2153: Added missing namespaces to some Decision Tree files
- PR #2155: C++: fix doxygen build break
- PR #2161: Replacing depreciated bruteForceKnn
- PR #2162: Use stream in transpose prim
- PR #2165: Fit function test correction
- PR #2166: Fix handling of temp file in RF pickling
- PR #2176: C++: fix for adjusted rand index when input array is all zeros
- PR #2179: Fix clang tools version in libcuml recipe
- PR #2183: Fix RAFT in nightly package
- PR #2191: Fix placement of SVM parameter documentation and add examples
- PR #2212: Fix DBScan results (no propagation of labels through border points)
- PR #2215: Fix the printing of forest object
- PR #2217: Fix opg_utils naming to fix singlegpu build
- PR #2223: Fix bug in ARIMA C++ benchmark
- PR #2224: Temporary fix for CI until new Dask version is released
- PR #2228: Update to use __reduce_ex__ in CumlArray to override cudf.Buffer
- PR #2249: Fix bug in UMAP continuous target metrics
- PR #2258: Fix doxygen build break
- PR #2255: Set random_state for train_test_split function in dask RF
- PR #2275: Fix RF fit memory leak
- PR #2274: Fix parameter name verbose to verbosity in mnmg OneHotEncoder
- PR #2277: Updated cub repo path and branch name
- PR #2282: Fix memory leak in Dask RF concatenation
- PR #2301: Scaling KNN dask tests sample size with n GPUs
- PR #2293: Contiguity fixes for input_to_cuml_array and train_test_split
- PR #2295: Fix convert_to_dtype copy even with same dtype
- PR #2305: Fixed race condition in DBScan
- PR #2354: Fix broken links in README
- PR #2619: Explicitly skip raft test folder for pytest 6.0.0
- PR #2788: Set the minimum number of columns that can be sampled to 1 to fix 0 mem allocation error

# cuML 0.13.0 (31 Mar 2020)

## New Features
- PR #1777: Python bindings for entropy
- PR #1742: Mean squared error implementation with cupy
- PR #1817: Confusion matrix implementation with cupy (SNSG and MNMG)
- PR #1766: Mean absolute error implementation with cupy
- PR #1766: Mean squared log error implementation with cupy
- PR #1635: cuML Array shim and configurable output added to cluster methods
- PR #1586: Seasonal ARIMA
- PR #1683: cuml.dask make_regression
- PR #1689: Add framework for cuML Dask serializers
- PR #1709: Add `decision_function()` and `predict_proba()` for LogisticRegression
- PR #1714: Add `print_env.sh` file to gather important environment details
- PR #1750: LinearRegression CumlArray for configurable output
- PR #1814: ROC AUC score implementation with cupy
- PR #1767: Single GPU decomposition models configurable output
- PR #1646: Using FIL to predict in MNMG RF
- PR #1778: Make cuML Handle picklable
- PR #1738: cuml.dask refactor beginning and dask array input option for OLS, Ridge and KMeans
- PR #1874: Add predict_proba function to RF classifier
- PR #1815: Adding KNN parameter to UMAP
- PR #1978: Adding `predict_proba` function to dask RF

## Improvements
- PR #1644: Add `predict_proba()` for FIL binary classifier
- PR #1620: Pickling tests now automatically finds all model classes inheriting from cuml.Base
- PR #1637: Update to newer treelite version with XGBoost 1.0 compatibility
- PR #1632: Fix MBSGD models inheritance, they now inherits from cuml.Base
- PR #1628: Remove submodules from cuML
- PR #1755: Expose the build_treelite function for python
- PR #1649: Add the fil_sparse_format variable option to RF API
- PR #1647: storage_type=AUTO uses SPARSE for large models
- PR #1668: Update the warning statement thrown in RF when the seed is set but n_streams is not 1
- PR #1662: use of direct cusparse calls for coo2csr, instead of depending on nvgraph
- PR #1747: C++: dbscan performance improvements and cleanup
- PR #1697: Making trustworthiness batchable and using proper workspace
- PR #1721: Improving UMAP pytests
- PR #1717: Call `rmm_cupy_allocator` for CuPy allocations
- PR #1718: Import `using_allocator` from `cupy.cuda`
- PR #1723: Update RF Classifier to throw an exception for multi-class pickling
- PR #1726: Decorator to allocate CuPy arrays with RMM
- PR #1719: UMAP random seed reproducibility
- PR #1748: Test serializing `CumlArray` objects
- PR #1776: Refactoring pca/tsvd distributed
- PR #1762: Update CuPy requirement to 7
- PR #1768: C++: Different input and output types for add and subtract prims
- PR #1790: Add support for multiple seeding in k-means++
- PR #1805: Adding new Dask cuda serializers to naive bayes + a trivial perf update
- PR #1812: C++: bench: UMAP benchmark cases added
- PR #1795: Add capability to build CumlArray from bytearray/memoryview objects
- PR #1824: C++: improving the performance of UMAP algo
- PR #1816: Add ARIMA notebook
- PR #1856: Update docs for 0.13
- PR #1827: Add HPO demo Notebook
- PR #1825: `--nvtx` option in `build.sh`
- PR #1847: Update XGBoost version for CI
- PR #1837: Simplify cuML Array construction
- PR #1848: Rely on subclassing for cuML Array serialization
- PR #1866: Minimizing client memory pressure on Naive Bayes
- PR #1788: Removing complexity bottleneck in S-ARIMA
- PR #1873: Remove usage of nvstring and nvcat from LabelEncoder
- PR #1891: Additional improvements to naive bayes tree reduction

## Bug Fixes
- PR #1835 : Fix calling default RF Classification always
- PT #1904: replace cub sort
- PR #1833: Fix depth issue in shallow RF regression estimators
- PR #1770: Warn that KalmanFilter is deprecated
- PR #1775: Allow CumlArray to work with inputs that have no 'strides' in array interface
- PR #1594: Train-test split is now reproducible
- PR #1590: Fix destination directory structure for run-clang-format.py
- PR #1611: Fixing pickling errors for KNN classifier and regressor
- PR #1617: Fixing pickling issues for SVC and SVR
- PR #1634: Fix title in KNN docs
- PR #1627: Adding a check for multi-class data in RF classification
- PR #1654: Skip treelite patch if its already been applied
- PR #1661: Fix nvstring variable name
- PR #1673: Using struct for caching dlsym state in communicator
- PR #1659: TSNE - introduce 'convert_dtype' and refactor class attr 'Y' to 'embedding_'
- PR #1672: Solver 'svd' in Linear and Ridge Regressors when n_cols=1
- PR #1670: Lasso & ElasticNet - cuml Handle added
- PR #1671: Update for accessing cuDF Series pointer
- PR #1652: Support XGBoost 1.0+ models in FIL
- PR #1702: Fix LightGBM-FIL validation test
- PR #1701: test_score kmeans test passing with newer cupy version
- PR #1706: Remove multi-class bug from QuasiNewton
- PR #1699: Limit CuPy to <7.2 temporarily
- PR #1708: Correctly deallocate cuML handles in Cython
- PR #1730: Fixes to KF for test stability (mainly in CUDA 10.2)
- PR #1729: Fixing naive bayes UCX serialization problem in fit()
- PR #1749: bug fix rf classifier/regressor on seg fault in bench
- PR #1751: Updated RF documentation
- PR #1765: Update the checks for using RF GPU predict
- PR #1787: C++: unit-tests to check for RF accuracy. As well as a bug fix to improve RF accuracy
- PR #1793: Updated fil pyx to solve memory leakage issue
- PR #1810: Quickfix - chunkage in dask make_regression
- PR #1842: DistributedDataHandler not properly setting 'multiple'
- PR #1849: Critical fix in ARIMA initial estimate
- PR #1851: Fix for cuDF behavior change for multidimensional arrays
- PR #1852: Remove Thrust warnings
- PR #1868: Turning off IPC caching until it is fixed in UCX-py/UCX
- PR #1876: UMAP exponential decay parameters fix
- PR #1887: Fix hasattr for missing attributes on base models
- PR #1877: Remove resetting index in shuffling in train_test_split
- PR #1893: Updating UCX in comms to match current UCX-py
- PR #1888: Small train_test_split test fix
- PR #1899: Fix dask `extract_partitions()`, remove transformation as instance variable in PCA and TSVD and match sklearn APIs
- PR #1920: Temporarily raising threshold for UMAP reproducibility tests
- PR #1918: Create memleak fixture to skip memleak tests in CI for now
- PR #1926: Update batch matrix test margins
- PR #1925: Fix failing dask tests
- PR #1936: Update DaskRF regression test to xfail
- PR #1932: Isolating cause of make_blobs failure
- PR #1951: Dask Random forest regression CPU predict bug fix
- PR #1948: Adjust BatchedMargin margin and disable tests temporarily
- PR #1950: Fix UMAP test failure


# cuML 0.12.0 (04 Feb 2020)

## New Features
- PR #1483: prims: Fused L2 distance and nearest-neighbor prim
- PR #1494: bench: ml-prims benchmark
- PR #1514: bench: Fused L2 NN prim benchmark
- PR #1411: Cython side of MNMG OLS
- PR #1520: Cython side of MNMG Ridge Regression
- PR #1516: Suppor Vector Regression (epsilon-SVR)

## Improvements
- PR #1638: Update cuml/docs/README.md
- PR #1468: C++: updates to clang format flow to make it more usable among devs
- PR #1473: C++: lazy initialization of "costly" resources inside cumlHandle
- PR #1443: Added a new overloaded GEMM primitive
- PR #1489: Enabling deep trees using Gather tree builder
- PR #1463: Update FAISS submodule to 1.6.1
- PR #1488: Add codeowners
- PR #1432: Row-major (C-style) GPU arrays for benchmarks
- PR #1490: Use dask master instead of conda package for testing
- PR #1375: Naive Bayes & Distributed Naive Bayes
- PR #1377: Add GPU array support for FIL benchmarking
- PR #1493: kmeans: add tiling support for 1-NN computation and use fusedL2-1NN prim for L2 distance metric
- PR #1532: Update CuPy to >= 6.6 and allow 7.0
- PR #1528: Re-enabling KNN using dynamic library loading for UCX in communicator
- PR #1545: Add conda environment version updates to ci script
- PR #1541: Updates for libcudf++ Python refactor
- PR #1555: FIL-SKL, an SKLearn-based benchmark for FIL
- PR #1537: Improve pickling and scoring suppport for many models to support hyperopt
- PR #1551: Change custom kernel to cupy for col/row order transform
- PR #1533: C++: interface header file separation for SVM
- PR #1560: Helper function to allocate all new CuPy arrays with RMM memory management
- PR #1570: Relax nccl in conda recipes to >=2.4 (matching CI)
- PR #1578: Add missing function information to the cuML documenataion
- PR #1584: Add has_scipy utility function for runtime check
- PR #1583: API docs updates for 0.12
- PR #1591: Updated FIL documentation

## Bug Fixes
- PR #1470: Documentation: add make_regression, fix ARIMA section
- PR #1482: Updated the code to remove sklearn from the mbsgd stress test
- PR #1491: Update dev environments for 0.12
- PR #1512: Updating setup_cpu() in SpeedupComparisonRunner
- PR #1498: Add build.sh to code owners
- PR #1505: cmake: added correct dependencies for prims-bench build
- PR #1534: Removed TODO comment in create_ucp_listeners()
- PR #1548: Fixing umap extra unary op in knn graph
- PR #1547: Fixing MNMG kmeans score. Fixing UMAP pickling before fit(). Fixing UMAP test failures.
- PR #1557: Increasing threshold for kmeans score
- PR #1562: Increasing threshold even higher
- PR #1564: Fixed a typo in function cumlMPICommunicator_impl::syncStream
- PR #1569: Remove Scikit-learn exception and depedenncy in SVM
- PR #1575: Add missing dtype parameter in call to strides to order for CuPy 6.6 code path
- PR #1574: Updated the init file to include SVM
- PR #1589: Fixing the default value for RF and updating mnmg predict to accept cudf
- PR #1601: Fixed wrong datatype used in knn voting kernel

# cuML 0.11.0 (11 Dec 2019)

## New Features

- PR #1295: Cython side of MNMG PCA
- PR #1218: prims: histogram prim
- PR #1129: C++: Separate include folder for C++ API distribution
- PR #1282: OPG KNN MNMG Code (disabled for 0.11)
- PR #1242: Initial implementation of FIL sparse forests
- PR #1194: Initial ARIMA time-series modeling support.
- PR #1286: Importing treelite models as FIL sparse forests
- PR #1285: Fea minimum impurity decrease RF param
- PR #1301: Add make_regression to generate regression datasets
- PR #1322: RF pickling using treelite, protobuf and FIL
- PR #1332: Add option to cuml.dask make_blobs to produce dask array
- PR #1307: Add RF regression benchmark
- PR #1327: Update the code to build treelite with protobuf
- PR #1289: Add Python benchmarking support for FIL
- PR #1371: Cython side of MNMG tSVD
- PR #1386: Expose SVC decision function value

## Improvements
- PR #1170: Use git to clone subprojects instead of git submodules
- PR #1239: Updated the treelite version
- PR #1225: setup.py clone dependencies like cmake and correct include paths
- PR #1224: Refactored FIL to prepare for sparse trees
- PR #1249: Include libcuml.so C API in installed targets
- PR #1259: Conda dev environment updates and use libcumlprims current version in CI
- PR #1277: Change dependency order in cmake for better printing at compile time
- PR #1264: Add -s flag to GPU CI pytest for better error printing
- PR #1271: Updated the Ridge regression documentation
- PR #1283: Updated the cuMl docs to include MBSGD and adjusted_rand_score
- PR #1300: Lowercase parameter versions for FIL algorithms
- PR #1312: Update CuPy to version 6.5 and use conda-forge channel
- PR #1336: Import SciKit-Learn models into FIL
- PR #1314: Added options needed for ASVDb output (CUDA ver, etc.), added option
  to select algos
- PR #1335: Options to print available algorithms and datasets
  in the Python benchmark
- PR #1338: Remove BUILD_ABI references in CI scripts
- PR #1340: Updated unit tests to uses larger dataset
- PR #1351: Build treelite temporarily for GPU CI testing of FIL Scikit-learn
  model importing
- PR #1367: --test-split benchmark parameter for train-test split
- PR #1360: Improved tests for importing SciKit-Learn models into FIL
- PR #1368: Add --num-rows benchmark command line argument
- PR #1351: Build treelite temporarily for GPU CI testing of FIL Scikit-learn model importing
- PR #1366: Modify train_test_split to use CuPy and accept device arrays
- PR #1258: Documenting new MPI communicator for multi-node multi-GPU testing
- PR #1345: Removing deprecated should_downcast argument
- PR #1362: device_buffer in UMAP + Sparse prims
- PR #1376: AUTO value for FIL algorithm
- PR #1408: Updated pickle tests to delete the pre-pickled model to prevent pointer leakage
- PR #1357: Run benchmarks multiple times for CI
- PR #1382: ARIMA optimization: move functions to C++ side
- PR #1392: Updated RF code to reduce duplication of the code
- PR #1444: UCX listener running in its own isolated thread
- PR #1445: Improved performance of FIL sparse trees
- PR #1431: Updated API docs
- PR #1441: Remove unused CUDA conda labels
- PR #1439: Match sklearn 0.22 default n_estimators for RF and fix test errors
- PR #1461: Add kneighbors to API docs

## Bug Fixes
- PR #1281: Making rng.h threadsafe
- PR #1212: Fix cmake git cloning always running configure in subprojects
- PR #1261: Fix comms build errors due to cuml++ include folder changes
- PR #1267: Update build.sh for recent change of building comms in main CMakeLists
- PR #1278: Removed incorrect overloaded instance of eigJacobi
- PR #1302: Updates for numba 0.46
- PR #1313: Updated the RF tests to set the seed and n_streams
- PR #1319: Using machineName arg passed in instead of default for ASV reporting
- PR #1326: Fix illegal memory access in make_regression (bounds issue)
- PR #1330: Fix C++ unit test utils for better handling of differences near zero
- PR #1342: Fix to prevent memory leakage in Lasso and ElasticNet
- PR #1337: Fix k-means init from preset cluster centers
- PR #1354: Fix SVM gamma=scale implementation
- PR #1344: Change other solver based methods to create solver object in init
- PR #1373: Fixing a few small bugs in make_blobs and adding asserts to pytests
- PR #1361: Improve SMO error handling
- PR #1384: Lower expectations on batched matrix tests to prevent CI failures
- PR #1380: Fix memory leaks in ARIMA
- PR #1391: Lower expectations on batched matrix tests even more
- PR #1394: Warning added in svd for cuda version 10.1
- PR #1407: Resolved RF predict issues and updated RF docstring
- PR #1401: Patch for lbfgs solver for logistic regression with no l1 penalty
- PR #1416: train_test_split numba and rmm device_array output bugfix
- PR #1419: UMAP pickle tests are using wrong n_neighbors value for trustworthiness
- PR #1438: KNN Classifier to properly return Dataframe with Dataframe input
- PR #1425: Deprecate seed and use random_state similar to Scikit-learn in train_test_split
- PR #1458: Add joblib as an explicit requirement
- PR #1474: Defer knn mnmg to 0.12 nightly builds and disable ucx-py dependency

# cuML 0.10.0 (16 Oct 2019)

## New Features
- PR #1148: C++ benchmark tool for c++/CUDA code inside cuML
- PR #1071: Selective eigen solver of cuSolver
- PR #1073: Updating RF wrappers to use FIL for GPU accelerated prediction
- PR #1104: CUDA 10.1 support
- PR #1113: prims: new batched make-symmetric-matrix primitive
- PR #1112: prims: new batched-gemv primitive
- PR #855: Added benchmark tools
- PR #1149 Add YYMMDD to version tag for nightly conda packages
- PR #892: General Gram matrices prim
- PR #912: Support Vector Machine
- PR #1274: Updated the RF score function to use GPU predict

## Improvements
- PR #961: High Peformance RF; HIST algo
- PR #1028: Dockerfile updates after dir restructure. Conda env yaml to add statsmodels as a dependency
- PR #1047: Consistent OPG interface for kmeans, based on internal libcumlprims update
- PR #763: Add examples to train_test_split documentation
- PR #1093: Unified inference kernels for different FIL algorithms
- PR #1076: Paying off some UMAP / Spectral tech debt.
- PR #1086: Ensure RegressorMixin scorer uses device arrays
- PR #1110: Adding tests to use default values of parameters of the models
- PR #1108: input_to_host_array function in input_utils for input processing to host arrays
- PR #1114: K-means: Exposing useful params, removing unused params, proxying params in Dask
- PR #1138: Implementing ANY_RANK semantics on irecv
- PR #1142: prims: expose separate InType and OutType for unaryOp and binaryOp
- PR #1115: Moving dask_make_blobs to cuml.dask.datasets. Adding conversion to dask.DataFrame
- PR #1136: CUDA 10.1 CI updates
- PR #1135: K-means: add boundary cases for kmeans||, support finer control with convergence
- PR #1163: Some more correctness improvements. Better verbose printing
- PR #1165: Adding except + in all remaining cython
- PR #1186: Using LocalCUDACluster Pytest fixture
- PR #1173: Docs: Barnes Hut TSNE documentation
- PR #1176: Use new RMM API based on Cython
- PR #1219: Adding custom bench_func and verbose logging to cuml.benchmark
- PR #1247: Improved MNMG RF error checking

## Bug Fixes

- PR #1231: RF respect number of cuda streams from cuml handle
- PR #1230: Rf bugfix memleak in regression
- PR #1208: compile dbscan bug
- PR #1016: Use correct libcumlprims version in GPU CI
- PR #1040: Update version of numba in development conda yaml files
- PR #1043: Updates to accomodate cuDF python code reorganization
- PR #1044: Remove nvidia driver installation from ci/cpu/build.sh
- PR #991: Barnes Hut TSNE Memory Issue Fixes
- PR #1075: Pinning Dask version for consistent CI results
- PR #990: Barnes Hut TSNE Memory Issue Fixes
- PR #1066: Using proper set of workers to destroy nccl comms
- PR #1072: Remove pip requirements and setup
- PR #1074: Fix flake8 CI style check
- PR #1087: Accuracy improvement for sqrt/log in RF max_feature
- PR #1088: Change straggling numba python allocations to use RMM
- PR #1106: Pinning Distributed version to match Dask for consistent CI results
- PR #1116: TSNE CUDA 10.1 Bug Fixes
- PR #1132: DBSCAN Batching Bug Fix
- PR #1162: DASK RF random seed bug fix
- PR #1164: Fix check_dtype arg handling for input_to_dev_array
- PR #1171: SVM prediction bug fix
- PR #1177: Update dask and distributed to 2.5
- PR #1204: Fix SVM crash on Turing
- PR #1199: Replaced sprintf() with snprintf() in THROW()
- PR #1205: Update dask-cuda in yml envs
- PR #1211: Fixing Dask k-means transform bug and adding test
- PR #1236: Improve fix for SMO solvers potential crash on Turing
- PR #1251: Disable compiler optimization for CUDA 10.1 for distance prims
- PR #1260: Small bugfix for major conversion in input_utils
- PR #1276: Fix float64 prediction crash in test_random_forest

# cuML 0.9.0 (21 Aug 2019)

## New Features

- PR #894: Convert RF to treelite format
- PR #826: Jones transformation of params for ARIMA models timeSeries ml-prim
- PR #697: Silhouette Score metric ml-prim
- PR #674: KL Divergence metric ml-prim
- PR #787: homogeneity, completeness and v-measure metrics ml-prim
- PR #711: Mutual Information metric ml-prim
- PR #724: Entropy metric ml-prim
- PR #766: Expose score method based on inertia for KMeans
- PR #823: prims: cluster dispersion metric
- PR #816: Added inverse_transform() for LabelEncoder
- PR #789: prims: sampling without replacement
- PR #813: prims: Col major istance prim
- PR #635: Random Forest & Decision Tree Regression (Single-GPU)
- PR #819: Forest Inferencing Library (FIL)
- PR #829: C++: enable nvtx ranges
- PR #835: Holt-Winters algorithm
- PR #837: treelite for decision forest exchange format
- PR #871: Wrapper for FIL
- PR #870: make_blobs python function
- PR #881: wrappers for accuracy_score and adjusted_rand_score functions
- PR #840: Dask RF classification and regression
- PR #870: make_blobs python function
- PR #879: import of treelite models to FIL
- PR #892: General Gram matrices prim
- PR #883: Adding MNMG Kmeans
- PR #930: Dask RF
- PR #882: TSNE - T-Distributed Stochastic Neighbourhood Embedding
- PR #624: Internals API & Graph Based Dimensionality Reductions Callback
- PR #926: Wrapper for FIL
- PR #994: Adding MPI comm impl for testing / benchmarking MNMG CUDA
- PR #960: Enable using libcumlprims for MG algorithms/prims

## Improvements
- PR #822: build: build.sh update to club all make targets together
- PR #807: Added development conda yml files
- PR #840: Require cmake >= 3.14
- PR #832: Stateless Decision Tree and Random Forest API
- PR #857: Small modifications to comms for utilizing IB w/ Dask
- PR #851: Random forest Stateless API wrappers
- PR #865: High Performance RF
- PR #895: Pretty prints arguments!
- PR #920: Add an empty marker kernel for tracing purposes
- PR #915: syncStream added to cumlCommunicator
- PR #922: Random Forest support in FIL
- PR #911: Update headers to credit CannyLabs BH TSNE implementation
- PR #918: Streamline CUDA_REL environment variable
- PR #924: kmeans: updated APIs to be stateless, refactored code for mnmg support
- PR #950: global_bias support in FIL
- PR #773: Significant improvements to input checking of all classes and common input API for Python
- PR #957: Adding docs to RF & KMeans MNMG. Small fixes for release
- PR #965: Making dask-ml a hard dependency
- PR #976: Update api.rst for new 0.9 classes
- PR #973: Use cudaDeviceGetAttribute instead of relying on cudaDeviceProp object being passed
- PR #978: Update README for 0.9
- PR #1009: Fix references to notebooks-contrib
- PR #1015: Ability to control the number of internal streams in cumlHandle_impl via cumlHandle
- PR #1175: Add more modules to docs ToC

## Bug Fixes

- PR #923: Fix misshapen level/trend/season HoltWinters output
- PR #831: Update conda package dependencies to cudf 0.9
- PR #772: Add missing cython headers to SGD and CD
- PR #849: PCA no attribute trans_input_ transform bug fix
- PR #869: Removing incorrect information from KNN Docs
- PR #885: libclang installation fix for GPUCI
- PR #896: Fix typo in comms build instructions
- PR #921: Fix build scripts using incorrect cudf version
- PR #928: TSNE Stability Adjustments
- PR #934: Cache cudaDeviceProp in cumlHandle for perf reasons
- PR #932: Change default param value for RF classifier
- PR #949: Fix dtype conversion tests for unsupported cudf dtypes
- PR #908: Fix local build generated file ownerships
- PR #983: Change RF max_depth default to 16
- PR #987: Change default values for knn
- PR #988: Switch to exact tsne
- PR #991: Cleanup python code in cuml.dask.cluster
- PR #996: ucx_initialized being properly set in CommsContext
- PR #1007: Throws a well defined error when mutigpu is not enabled
- PR #1018: Hint location of nccl in build.sh for CI
- PR #1022: Using random_state to make K-Means MNMG tests deterministic
- PR #1034: Fix typos and formatting issues in RF docs
- PR #1052: Fix the rows_sample dtype to float

# cuML 0.8.0 (27 June 2019)

## New Features

- PR #652: Adjusted Rand Index metric ml-prim
- PR #679: Class label manipulation ml-prim
- PR #636: Rand Index metric ml-prim
- PR #515: Added Random Projection feature
- PR #504: Contingency matrix ml-prim
- PR #644: Add train_test_split utility for cuDF dataframes
- PR #612: Allow Cuda Array Interface, Numba inputs and input code refactor
- PR #641: C: Separate C-wrapper library build to generate libcuml.so
- PR #631: Add nvcategory based ordinal label encoder
- PR #681: Add MBSGDClassifier and MBSGDRegressor classes around SGD
- PR #705: Quasi Newton solver and LogisticRegression Python classes
- PR #670: Add test skipping functionality to build.sh
- PR #678: Random Forest Python class
- PR #684: prims: make_blobs primitive
- PR #673: prims: reduce cols by key primitive
- PR #812: Add cuML Communications API & consolidate Dask cuML

## Improvements

- PR #597: C++ cuML and ml-prims folder refactor
- PR #590: QN Recover from numeric errors
- PR #482: Introduce cumlHandle for pca and tsvd
- PR #573: Remove use of unnecessary cuDF column and series copies
- PR #601: Cython PEP8 cleanup and CI integration
- PR #596: Introduce cumlHandle for ols and ridge
- PR #579: Introduce cumlHandle for cd and sgd, and propagate C++ errors in cython level for cd and sgd
- PR #604: Adding cumlHandle to kNN, spectral methods, and UMAP
- PR #616: Enable clang-format for enforcing coding style
- PR #618: CI: Enable copyright header checks
- PR #622: Updated to use 0.8 dependencies
- PR #626: Added build.sh script, updated CI scripts and documentation
- PR #633: build: Auto-detection of GPU_ARCHS during cmake
- PR #650: Moving brute force kNN to prims. Creating stateless kNN API.
- PR #662: C++: Bulk clang-format updates
- PR #671: Added pickle pytests and correct pickling of Base class
- PR #675: atomicMin/Max(float, double) with integer atomics and bit flipping
- PR #677: build: 'deep-clean' to build.sh to clean faiss build as well
- PR #683: Use stateless c++ API in KNN so that it can be pickled properly
- PR #686: Use stateless c++ API in UMAP so that it can be pickled properly
- PR #695: prims: Refactor pairwise distance
- PR #707: Added stress test and updated documentation for RF
- PR #701: Added emacs temporary file patterns to .gitignore
- PR #606: C++: Added tests for host_buffer and improved device_buffer and host_buffer implementation
- PR #726: Updated RF docs and stress test
- PR #730: Update README and RF docs for 0.8
- PR #744: Random projections generating binomial on device. Fixing tests.
- PR #741: Update API docs for 0.8
- PR #754: Pickling of UMAP/KNN
- PR #753: Made PCA and TSVD picklable
- PR #746: LogisticRegression and QN API docstrings
- PR #820: Updating DEVELOPER GUIDE threading guidelines

## Bug Fixes
- PR #584: Added missing virtual destructor to deviceAllocator and hostAllocator
- PR #620: C++: Removed old unit-test files in ml-prims
- PR #627: C++: Fixed dbscan crash issue filed in 613
- PR #640: Remove setuptools from conda run dependency
- PR #646: Update link in contributing.md
- PR #649: Bug fix to LinAlg::reduce_rows_by_key prim filed in issue #648
- PR #666: fixes to gitutils.py to resolve both string decode and handling of uncommitted files
- PR #676: Fix template parameters in `bernoulli()` implementation.
- PR #685: Make CuPy optional to avoid nccl conda package conflicts
- PR #687: prims: updated tolerance for reduce_cols_by_key unit-tests
- PR #689: Removing extra prints from NearestNeighbors cython
- PR #718: Bug fix for DBSCAN and increasing batch size of sgd
- PR #719: Adding additional checks for dtype of the data
- PR #736: Bug fix for RF wrapper and .cu print function
- PR #547: Fixed issue if C++ compiler is specified via CXX during configure.
- PR #759: Configure Sphinx to render params correctly
- PR #762: Apply threshold to remove flakiness of UMAP tests.
- PR #768: Fixing memory bug from stateless refactor
- PR #782: Nearest neighbors checking properly whether memory should be freed
- PR #783: UMAP was using wrong size for knn computation
- PR #776: Hotfix for self.variables in RF
- PR #777: Fix numpy input bug
- PR #784: Fix jit of shuffle_idx python function
- PR #790: Fix rows_sample input type for RF
- PR #793: Fix for dtype conversion utility for numba arrays without cupy installed
- PR #806: Add a seed for sklearn model in RF test file
- PR #843: Rf quantile fix

# cuML 0.7.0 (10 May 2019)

## New Features

- PR #405: Quasi-Newton GLM Solvers
- PR #277: Add row- and column-wise weighted mean primitive
- PR #424: Add a grid-sync struct for inter-block synchronization
- PR #430: Add R-Squared Score to ml primitives
- PR #463: Add matrix gather to ml primitives
- PR #435: Expose cumlhandle in cython + developer guide
- PR #455: Remove default-stream arguement across ml-prims and cuML
- PR #375: cuml cpp shared library renamed to libcuml++.so
- PR #460: Random Forest & Decision Trees (Single-GPU, Classification)
- PR #491: Add doxygen build target for ml-prims
- PR #505: Add R-Squared Score to python interface
- PR #507: Add coordinate descent for lasso and elastic-net
- PR #511: Add a minmax ml-prim
- PR #516: Added Trustworthiness score feature
- PR #520: Add local build script to mimic gpuCI
- PR #503: Add column-wise matrix sort primitive
- PR #525: Add docs build script to cuML
- PR #528: Remove current KMeans and replace it with a new single GPU implementation built using ML primitives

## Improvements

- PR #481: Refactoring Quasi-Newton to use cumlHandle
- PR #467: Added validity check on cumlHandle_t
- PR #461: Rewrote permute and added column major version
- PR #440: README updates
- PR #295: Improve build-time and the interface e.g., enable bool-OutType, for distance()
- PR #390: Update docs version
- PR #272: Add stream parameters to cublas and cusolver wrapper functions
- PR #447: Added building and running mlprims tests to CI
- PR #445: Lower dbscan memory usage by computing adjacency matrix directly
- PR #431: Add support for fancy iterator input types to LinAlg::reduce_rows_by_key
- PR #394: Introducing cumlHandle API to dbscan and add example
- PR #500: Added CI check for black listed CUDA Runtime API calls
- PR #475: exposing cumlHandle for dbscan from python-side
- PR #395: Edited the CONTRIBUTING.md file
- PR #407: Test files to run stress, correctness and unit tests for cuml algos
- PR #512: generic copy method for copying buffers between device/host
- PR #533: Add cudatoolkit conda dependency
- PR #524: Use cmake find blas and find lapack to pass configure options to faiss
- PR #527: Added notes on UMAP differences from reference implementation
- PR #540: Use latest release version in update-version CI script
- PR #552: Re-enable assert in kmeans tests with xfail as needed
- PR #581: Add shared memory fast col major to row major function back with bound checks
- PR #592: More efficient matrix copy/reverse methods
- PR #721: Added pickle tests for DBSCAN and Random Projections

## Bug Fixes

- PR #334: Fixed segfault in `ML::cumlHandle_impl::destroyResources`
- PR #349: Developer guide clarifications for cumlHandle and cumlHandle_impl
- PR #398: Fix CI scripts to allow nightlies to be uploaded
- PR #399: Skip PCA tests to allow CI to run with driver 418
- PR #422: Issue in the PCA tests was solved and CI can run with driver 418
- PR #409: Add entry to gitmodules to ignore build artifacts
- PR #412: Fix for svdQR function in ml-prims
- PR #438: Code that depended on FAISS was building everytime.
- PR #358: Fixed an issue when switching streams on MLCommon::device_buffer and MLCommon::host_buffer
- PR #434: Fixing bug in CSR tests
- PR #443: Remove defaults channel from ci scripts
- PR #384: 64b index arithmetic updates to the kernels inside ml-prims
- PR #459: Fix for runtime library path of pip package
- PR #464: Fix for C++11 destructor warning in qn
- PR #466: Add support for column-major in LinAlg::*Norm methods
- PR #465: Fixing deadlock issue in GridSync due to consecutive sync calls
- PR #468: Fix dbscan example build failure
- PR #470: Fix resource leakage in Kalman filter python wrapper
- PR #473: Fix gather ml-prim test for change in rng uniform API
- PR #477: Fixes default stream initialization in cumlHandle
- PR #480: Replaced qn_fit() declaration with #include of file containing definition to fix linker error
- PR #495: Update cuDF and RMM versions in GPU ci test scripts
- PR #499: DEVELOPER_GUIDE.md: fixed links and clarified ML::detail::streamSyncer example
- PR #506: Re enable ml-prim tests in CI
- PR #508: Fix for an error with default argument in LinAlg::meanSquaredError
- PR #519: README.md Updates and adding BUILD.md back
- PR #526: Fix the issue of wrong results when fit and transform of PCA are called separately
- PR #531: Fixing missing arguments in updateDevice() for RF
- PR #543: Exposing dbscan batch size through cython API and fixing broken batching
- PR #551: Made use of ZLIB_LIBRARIES consistent between ml_test and ml_mg_test
- PR #557: Modified CI script to run cuML tests before building mlprims and removed lapack flag
- PR #578: Updated Readme.md to add lasso and elastic-net
- PR #580: Fixing cython garbage collection bug in KNN
- PR #577: Use find libz in prims cmake
- PR #594: fixed cuda-memcheck mean_center test failures


# cuML 0.6.1 (09 Apr 2019)

## Bug Fixes

- PR #462 Runtime library path fix for cuML pip package


# cuML 0.6.0 (22 Mar 2019)

## New Features

- PR #249: Single GPU Stochastic Gradient Descent for linear regression, logistic regression, and linear svm with L1, L2, and elastic-net penalties.
- PR #247: Added "proper" CUDA API to cuML
- PR #235: NearestNeighbors MG Support
- PR #261: UMAP Algorithm
- PR #290: NearestNeighbors numpy MG Support
- PR #303: Reusable spectral embedding / clustering
- PR #325: Initial support for single process multi-GPU OLS and tSVD
- PR #271: Initial support for hyperparameter optimization with dask for many models

## Improvements

- PR #144: Dockerfile update and docs for LinearRegression and Kalman Filter.
- PR #168: Add /ci/gpu/build.sh file to cuML
- PR #167: Integrating full-n-final ml-prims repo inside cuml
- PR #198: (ml-prims) Removal of *MG calls + fixed a bug in permute method
- PR #194: Added new ml-prims for supporting LASSO regression.
- PR #114: Building faiss C++ api into libcuml
- PR #64: Using FAISS C++ API in cuML and exposing bindings through cython
- PR #208: Issue ml-common-3: Math.h: swap thrust::for_each with binaryOp,unaryOp
- PR #224: Improve doc strings for readable rendering with readthedocs
- PR #209: Simplify README.md, move build instructions to BUILD.md
- PR #218: Fix RNG to use given seed and adjust RNG test tolerances.
- PR #225: Support for generating random integers
- PR #215: Refactored LinAlg::norm to Stats::rowNorm and added Stats::colNorm
- PR #234: Support for custom output type and passing index value to main_op in *Reduction kernels
- PR #230: Refactored the cuda_utils header
- PR #236: Refactored cuml python package structure to be more sklearn like
- PR #232: Added reduce_rows_by_key
- PR #246: Support for 2 vectors in the matrix vector operator
- PR #244: Fix for single GPU OLS and Ridge to support one column training data
- PR #271: Added get_params and set_params functions for linear and ridge regression
- PR #253: Fix for issue #250-reduce_rows_by_key failed memcheck for small nkeys
- PR #269: LinearRegression, Ridge Python docs update and cleaning
- PR #322: set_params updated
- PR #237: Update build instructions
- PR #275: Kmeans use of faster gpu_matrix
- PR #288: Add n_neighbors to NearestNeighbors constructor
- PR #302: Added FutureWarning for deprecation of current kmeans algorithm
- PR #312: Last minute cleanup before release
- PR #315: Documentation updating and enhancements
- PR #330: Added ignored argument to pca.fit_transform to map to sklearn's implemenation
- PR #342: Change default ABI to ON
- PR #572: Pulling DBSCAN components into reusable primitives


## Bug Fixes

- PR #193: Fix AttributeError in PCA and TSVD
- PR #211: Fixing inconsistent use of proper batch size calculation in DBSCAN
- PR #202: Adding back ability for users to define their own BLAS
- PR #201: Pass CMAKE CUDA path to faiss/configure script
- PR #200 Avoid using numpy via cimport in KNN
- PR #228: Bug fix: LinAlg::unaryOp with 0-length input
- PR #279: Removing faiss-gpu references in README
- PR #321: Fix release script typo
- PR #327: Update conda requirements for version 0.6 requirements
- PR #352: Correctly calculating numpy chunk sizing for kNN
- PR #345: Run python import as part of package build to trigger compilation
- PR #347: Lowering memory usage of kNN.
- PR #355: Fixing issues with very large numpy inputs to SPMG OLS and tSVD.
- PR #357: Removing FAISS requirement from README
- PR #362: Fix for matVecOp crashing on large input sizes
- PR #366: Index arithmetic issue fix with TxN_t class
- PR #376: Disabled kmeans tests since they are currently too sensitive (see #71)
- PR #380: Allow arbitrary data size on ingress for numba_utils.row_matrix
- PR #385: Fix for long import cuml time in containers and fix for setup_pip
- PR #630: Fixing a missing kneighbors in nearest neighbors python proxy

# cuML 0.5.1 (05 Feb 2019)

## Bug Fixes

- PR #189 Avoid using numpy via cimport to prevent ABI issues in Cython compilation


# cuML 0.5.0 (28 Jan 2019)

## New Features

- PR #66: OLS Linear Regression
- PR #44: Distance calculation ML primitives
- PR #69: Ridge (L2 Regularized) Linear Regression
- PR #103: Linear Kalman Filter
- PR #117: Pip install support
- PR #64: Device to device support from cuML device pointers into FAISS

## Improvements

- PR #56: Make OpenMP optional for building
- PR #67: Github issue templates
- PR #44: Refactored DBSCAN to use ML primitives
- PR #91: Pytest cleanup and sklearn toyset datasets based pytests for kmeans and dbscan
- PR #75: C++ example to use kmeans
- PR #117: Use cmake extension to find any zlib installed in system
- PR #94: Add cmake flag to set ABI compatibility
- PR #139: Move thirdparty submodules to root and add symlinks to new locations
- PR #151: Replace TravisCI testing and conda pkg builds with gpuCI
- PR #164: Add numba kernel for faster column to row major transform
- PR #114: Adding FAISS to cuml build

## Bug Fixes

- PR #48: CUDA 10 compilation warnings fix
- PR #51: Fixes to Dockerfile and docs for new build system
- PR #72: Fixes for GCC 7
- PR #96: Fix for kmeans stack overflow with high number of clusters
- PR #105: Fix for AttributeError in kmeans fit method
- PR #113: Removed old  glm python/cython files
- PR #118: Fix for AttributeError in kmeans predict method
- PR #125: Remove randomized solver option from PCA python bindings


# cuML 0.4.0 (05 Dec 2018)

## New Features

## Improvements

- PR #42: New build system: separation of libcuml.so and cuml python package
- PR #43: Added changelog.md

## Bug Fixes


# cuML 0.3.0 (30 Nov 2018)

## New Features

- PR #33: Added ability to call cuML algorithms using numpy arrays

## Improvements

- PR #24: Fix references of python package from cuML to cuml and start using versioneer for better versioning
- PR #40: Added support for refactored cuDF 0.3.0, updated Conda files
- PR #33: Major python test cleaning, all tests pass with cuDF 0.2.0 and 0.3.0. Preparation for new build system
- PR #34: Updated batch count calculation logic in DBSCAN
- PR #35: Beginning of DBSCAN refactor to use cuML mlprims and general improvements

## Bug Fixes

- PR #30: Fixed batch size bug in DBSCAN that caused crash. Also fixed various locations for potential integer overflows
- PR #28: Fix readthedocs build documentation
- PR #29: Fix pytests for cuml name change from cuML
- PR #33: Fixed memory bug that would cause segmentation faults due to numba releasing memory before it was used. Also fixed row major/column major bugs for different algorithms
- PR #36: Fix kmeans gtest to use device data
- PR #38: cuda\_free bug removed that caused google tests to sometimes pass and sometimes fail randomly
- PR #39: Updated cmake to correctly link with CUDA libraries, add CUDA runtime linking and include source files in compile target

# cuML 0.2.0 (02 Nov 2018)

## New Features

- PR #11: Kmeans algorithm added
- PR #7: FAISS KNN wrapper added
- PR #21: Added Conda install support

## Improvements

- PR #15: Added compatibility with cuDF (from prior pyGDF)
- PR #13: Added FAISS to Dockerfile
- PR #21: Added TravisCI build system for CI and Conda builds

## Bug Fixes

- PR #4: Fixed explained variance bug in TSVD
- PR #5: Notebook bug fixes and updated results


# cuML 0.1.0

Initial release including PCA, TSVD, DBSCAN, ml-prims and cython wrappers<|MERGE_RESOLUTION|>--- conflicted
+++ resolved
@@ -1,12 +1,8 @@
-<<<<<<< HEAD
 # cuML 21.08.00 (Date TBD)
 
 Please see https://github.com/rapidsai/cuml/releases/tag/v21.08.00a for the latest changes to this development branch.
 
-# cuML 21.06.00 (Date TBD)
-=======
 # cuML 21.06.00 (9 Jun 2021)
->>>>>>> a453d633
 
 ## 🚨 Breaking Changes
 
