# cuML 0.15.0 (Date TBD)

## New Features
- PR #2261: Exposing new FAISS metrics through Python API
- PR #2287: Single-GPU TfidfTransformer implementation
- PR #2289: QR SVD solver for MNMG PCA
- PR #2312: column-major support for make_blobs

## Improvements
- PR #2336: Eliminate `rmm.device_array` usage
- PR #2262: Using fully shared PartDescriptor in MNMG decomposiition, linear models, and solvers
- PR #2310: Pinning ucx-py to 0.14 to make 0.15 CI pass
- PR #1945: enable clang tidy
- PR #2339: umap performance improvements
- PR #2308: Using fixture for Dask client to eliminate possiblity of not closing
- PR #2310: Pinning ucx-py to 0.14 to make 0.15 CI pass
- PR #1945: enable clang tidy
- PR #2345: make C++ logger level definition to be the same as python layer
- PR #2329: Add short commit hash to conda package name
- PR #2363: Update threshold and make other changes for stress tests
- PR #2371: Updating MBSGD tests to use larger batches
- PR #2380: Pinning libcumlprims version to ease future updates
<<<<<<< HEAD
- PR #2405: Remove references to deprecated RMM headers.
=======
- PR #2408: Install meta packages for dependencies
>>>>>>> 3e58dd75
- PR #2417: Move doc customization scripts to Jenkins

## Bug Fixes
- PR #2369: Update RF code to fix set_params memory leak
- PR #2364: Fix for random projection
- PR #2373: Use Treelite Pip package in GPU testing
- PR #2376: Update documentation Links
- PR #2413: CumlArray and related methods updates to account for cuDF.Buffer contiguity update
- PR #2424: --singlegpu flag fix on build.sh script
- PR #2432: Using correct algo_name for UMAP in benchmark tests

# cuML 0.14.0 (03 Jun 2020)

## New Features
- PR #1994: Support for distributed OneHotEncoder
- PR #1892: One hot encoder implementation with cupy
- PR #1655: Adds python bindings for homogeneity score
- PR #1704: Adds python bindings for completeness score
- PR #1687: Adds python bindings for mutual info score
- PR #1980: prim: added a new write-only unary op prim
- PR #1867: C++: add logging interface support in cuML based spdlog
- PR #1902: Multi class inference in FIL C++ and importing multi-class forests from treelite
- PR #1906: UMAP MNMG
- PR #2067: python: wrap logging interface in cython
- PR #2083: Added dtype, order, and use_full_low_rank to MNMG `make_regression`
- PR #2074: SG and MNMG `make_classification`
- PR #2127: Added order to SG `make_blobs`, and switch from C++ to cupy based implementation
- PR #2057: Weighted k-means
- PR #2256: Add a `make_arima` generator
- PR #2245: ElasticNet, Lasso and Coordinate Descent MNMG
- PR #2242: Pandas input support with output as NumPy arrays by default
- PR #1728: Added notebook testing to gpuCI gpu build

## Improvements
- PR #1931: C++: enabled doxygen docs for all of the C++ codebase
- PR #1944: Support for dask_cudf.core.Series in _extract_partitions
- PR #1947: Cleaning up cmake
- PR #1927: Use Cython's `new_build_ext` (if available)
- PR #1946: Removed zlib dependency from cmake
- PR #1988: C++: cpp bench refactor
- PR #1873: Remove usage of nvstring and nvcat from LabelEncoder
- PR #1968: Update SVC SVR with cuML Array
- PR #1972: updates to our flow to use conda-forge's clang and clang-tools packages
- PR #1974: Reduce ARIMA testing time
- PR #1984: Enable Ninja build
- PR #1985: C++ UMAP parametrizable tests
- PR #2005: Adding missing algorithms to cuml benchmarks and notebook
- PR #2016: Add capability to setup.py and build.sh to fully clean all cython build files and artifacts
- PR #2044: A cuda-memcheck helper wrapper for devs
- PR #2018: Using `cuml.dask.part_utils.extract_partitions` and removing similar, duplicated code
- PR #2019: Enable doxygen build in our nightly doc build CI script
- PR #1996: Cythonize in parallel
- PR #2032: Reduce number of tests for MBSGD to improve CI running time
- PR #2031: Encapsulating UCX-py interactions in singleton
- PR #2029: Add C++ ARIMA log-likelihood benchmark
- PR #2085: Convert TSNE to use CumlArray
- PR #2051: Reduce the time required to run dask pca and dask tsvd tests
- PR #1981: Using CumlArray in kNN and DistributedDataHandler in dask kNN
- PR #2053: Introduce verbosity level in C++ layer instead of boolean `verbose` flag
- PR #2047: Make internal streams non-blocking w.r.t. NULL stream
- PR #2048: Random forest testing speedup
- PR #2058: Use CumlArray in Random Projection
- PR #2068: Updating knn class probabilities to use make_monotonic instead of binary search
- PR #2062: Adding random state to UMAP mnmg tests
- PR #2064: Speed-up K-Means test
- PR #2015: Renaming .h to .cuh in solver, dbscan and svm
- PR #2080: Improved import of sparse FIL forests from treelite
- PR #2090: Upgrade C++ build to C++14 standard
- PR #2089: CI: enabled cuda-memcheck on ml-prims unit-tests during nightly build
- PR #2128: Update Dask RF code to reduce the time required for GPU predict to run
- PR #2125: Build infrastructure to use RAFT
- PR #2131: Update Dask RF fit to use DistributedDataHandler
- PR #2055: Update the metrics notebook to use important cuML models
- PR #2095: Improved import of src_prims/utils.h, making it less ambiguous
- PR #2118: Updating SGD & mini-batch estimators to use CumlArray
- PR #2120: Speeding up dask RandomForest tests
- PR #1883: Use CumlArray in ARIMA
- PR #877: Adding definition of done criteria to wiki
- PR #2135: A few optimizations to UMAP fuzzy simplicial set
- PR #1914: Change the meaning of ARIMA's intercept to match the literature
- PR #2098: Renaming .h to .cuh in decision_tree, glm, pca
- PR #2150: Remove deprecated RMM calls in RMM allocator adapter
- PR #2146: Remove deprecated kalman filter
- PR #2151: Add pytest duration and pytest timeout
- PR #2156: Add Docker 19 support to local gpuci build
- PR #2178: Reduce duplicated code in RF
- PR #2124: Expand tutorial docs and sample notebook
- PR #2175: Allow CPU-only and dataset params for benchmark sweeps
- PR #2186: Refactor cython code to build OPG structs in common utils file
- PR #2180: Add fully single GPU singlegpu python build
- PR #2187: CMake improvements to manage conda environment dependencies
- PR #2185: Add has_sklearn function and use it in datasets/classification.
- PR #2193: Order-independent local shuffle in `cuml.dask.make_regression`
- PR #2204: Update python layer to use the logger interface
- PR #2184: Refoctor headers for holtwinters, rproj, tsvd, tsne, umap
- PR #2199: Remove unncessary notebooks
- PR #2195: Separating fit and transform calls in SG, MNMG PCA to save transform array memory consumption
- PR #2201: Re-enabling UMAP repro tests
- PR #2132: Add SVM C++ benchmarks
- PR #2196: Updates to benchmarks. Moving notebook
- PR #2208: Coordinate Descent, Lasso and ElasticNet CumlArray updates
- PR #2210: Updating KNN tests to evaluate multiple index partitions
- PR #2205: Use timeout to add 2 hour hard limit to dask tests
- PR #2212: Improve DBScan batch count / memory estimation
- PR #2213: Standardized include statements across all cpp source files, updated copyright on all modified files
- PR #2214: Remove utils folder and refactor to common folder
- PR #2220: Final refactoring of all src_prims header files following rules as specified in #1675
- PR #2225: input_to_cuml_array keep order option, test updates and cleanup
- PR #2244: Re-enable slow ARIMA tests as stress tests
- PR #2231: Using OPG structs from `cuml.common` in decomposition algorithms
- PR #2257: Update QN and LogisticRegression to use CumlArray
- PR #2259: Add CumlArray support to Naive Bayes
- PR #2252: Add benchmark for the Gram matrix prims
- PR #2264: Reduce build time for cuML by using make_blobs from libcuml++ interface
- PR #2269: Add docs targets to build.sh and fix python cuml.common docs
- PR #2271: Clarify doc for `_unique` default implementation in OneHotEncoder
- PR #2272: Add docs build.sh script to repository
- PR #2276: Ensure `CumlArray` provided `dtype` conforms
- PR #2281: Rely on cuDF's `Serializable` in `CumlArray`
- PR #2284: Reduce dataset size in SG RF notebook to reduce run time of sklearn
- PR #2285: Increase the threshold for elastic_net test in dask/test_coordinate_descent
- PR #2314: Update FIL default values, documentation and test
- PR #2316: 0.14 release docs additions and fixes
- PR #2320: Add prediction notes to RF docs
- PR #2323: Change verbose levels and parameter name to match Scikit-learn API
- PR #2324: Raise an error if n_bins > number of training samples in RF
- PR #2335: Throw a warning if treelite cannot be imported and `load_from_sklearn` is used

## Bug Fixes
- PR #1939: Fix syntax error in cuml.common.array
- PR #1941: Remove c++ cuda flag that was getting duplicated in CMake
- PR #1971: python: Correctly honor --singlegpu option and CUML_BUILD_PATH env variable
- PR #1969: Update libcumlprims to 0.14
- PR #1973: Add missing mg files for setup.py --singlegpu flag
- PR #1993: Set `umap_transform_reproducibility` tests to xfail
- PR #2004: Refactoring the arguments to `plant()` call
- PR #2017: Fixing memory issue in weak cc prim
- PR #2028: Skipping UMAP knn reproducibility tests until we figure out why its failing in CUDA 10.2
- PR #2024: Fixed cuda-memcheck errors with sample-without-replacement prim
- PR #1540: prims: support for custom math-type used for computation inside adjusted rand index prim
- PR #2077: dask-make blobs arguments to match sklearn
- PR #2059: Make all Scipy imports conditional
- PR #2078: Ignore negative cache indices in get_vecs
- PR #2084: Fixed cuda-memcheck errors with COO unit-tests
- PR #2087: Fixed cuda-memcheck errors with dispersion prim
- PR #2096: Fixed syntax error with nightly build command for memcheck unit-tests
- PR #2115: Fixed contingency matrix prim unit-tests for computing correct golden values
- PR #2107: Fix PCA transform
- PR #2109: input_to_cuml_array __cuda_array_interface__ bugfix
- PR #2117: cuDF __array__ exception small fixes
- PR #2139: CumlArray for adjusted_rand_score
- PR #2140: Returning self in fit model functions
- PR #2144: Remove GPU arch < 60 from CMake build
- PR #2153: Added missing namespaces to some Decision Tree files
- PR #2155: C++: fix doxygen build break
- PR #2161: Replacing depreciated bruteForceKnn
- PR #2162: Use stream in transpose prim
- PR #2165: Fit function test correction
- PR #2166: Fix handling of temp file in RF pickling
- PR #2176: C++: fix for adjusted rand index when input array is all zeros
- PR #2179: Fix clang tools version in libcuml recipe
- PR #2183: Fix RAFT in nightly package
- PR #2191: Fix placement of SVM parameter documentation and add examples
- PR #2212: Fix DBScan results (no propagation of labels through border points)
- PR #2215: Fix the printing of forest object
- PR #2217: Fix opg_utils naming to fix singlegpu build
- PR #2223: Fix bug in ARIMA C++ benchmark
- PR #2224: Temporary fix for CI until new Dask version is released
- PR #2228: Update to use __reduce_ex__ in CumlArray to override cudf.Buffer
- PR #2249: Fix bug in UMAP continuous target metrics
- PR #2258: Fix doxygen build break
- PR #2255: Set random_state for train_test_split function in dask RF
- PR #2275: Fix RF fit memory leak
- PR #2274: Fix parameter name verbose to verbosity in mnmg OneHotEncoder
- PR #2277: Updated cub repo path and branch name
- PR #2282: Fix memory leak in Dask RF concatenation
- PR #2301: Scaling KNN dask tests sample size with n GPUs
- PR #2293: Contiguity fixes for input_to_cuml_array and train_test_split
- PR #2295: Fix convert_to_dtype copy even with same dtype
- PR #2305: Fixed race condition in DBScan
- PR #2354: Fix broken links in README

# cuML 0.13.0 (Date TBD)

## New Features
- PR #1777: Python bindings for entropy
- PR #1742: Mean squared error implementation with cupy
- PR #1817: Confusion matrix implementation with cupy (SNSG and MNMG)
- PR #1766: Mean absolute error implementation with cupy
- PR #1766: Mean squared log error implementation with cupy
- PR #1635: cuML Array shim and configurable output added to cluster methods
- PR #1586: Seasonal ARIMA
- PR #1683: cuml.dask make_regression
- PR #1689: Add framework for cuML Dask serializers
- PR #1709: Add `decision_function()` and `predict_proba()` for LogisticRegression
- PR #1714: Add `print_env.sh` file to gather important environment details
- PR #1750: LinearRegression CumlArray for configurable output
- PR #1814: ROC AUC score implementation with cupy
- PR #1767: Single GPU decomposition models configurable output
- PR #1646: Using FIL to predict in MNMG RF
- PR #1778: Make cuML Handle picklable
- PR #1738: cuml.dask refactor beginning and dask array input option for OLS, Ridge and KMeans
- PR #1874: Add predict_proba function to RF classifier
- PR #1815: Adding KNN parameter to UMAP
- PR #1978: Adding `predict_proba` function to dask RF

## Improvements
- PR #1644: Add `predict_proba()` for FIL binary classifier
- PR #1620: Pickling tests now automatically finds all model classes inheriting from cuml.Base
- PR #1637: Update to newer treelite version with XGBoost 1.0 compatibility
- PR #1632: Fix MBSGD models inheritance, they now inherits from cuml.Base
- PR #1628: Remove submodules from cuML
- PR #1755: Expose the build_treelite function for python
- PR #1649: Add the fil_sparse_format variable option to RF API
- PR #1647: storage_type=AUTO uses SPARSE for large models
- PR #1668: Update the warning statement thrown in RF when the seed is set but n_streams is not 1
- PR #1662: use of direct cusparse calls for coo2csr, instead of depending on nvgraph
- PR #1747: C++: dbscan performance improvements and cleanup
- PR #1697: Making trustworthiness batchable and using proper workspace
- PR #1721: Improving UMAP pytests
- PR #1717: Call `rmm_cupy_allocator` for CuPy allocations
- PR #1718: Import `using_allocator` from `cupy.cuda`
- PR #1723: Update RF Classifier to throw an exception for multi-class pickling
- PR #1726: Decorator to allocate CuPy arrays with RMM
- PR #1719: UMAP random seed reproducibility
- PR #1748: Test serializing `CumlArray` objects
- PR #1776: Refactoring pca/tsvd distributed
- PR #1762: Update CuPy requirement to 7
- PR #1768: C++: Different input and output types for add and subtract prims
- PR #1790: Add support for multiple seeding in k-means++
- PR #1805: Adding new Dask cuda serializers to naive bayes + a trivial perf update
- PR #1812: C++: bench: UMAP benchmark cases added
- PR #1795: Add capability to build CumlArray from bytearray/memoryview objects
- PR #1824: C++: improving the performance of UMAP algo
- PR #1816: Add ARIMA notebook
- PR #1856: Update docs for 0.13
- PR #1827: Add HPO demo Notebook
- PR #1825: `--nvtx` option in `build.sh`
- PR #1847: Update XGBoost version for CI
- PR #1837: Simplify cuML Array construction
- PR #1848: Rely on subclassing for cuML Array serialization
- PR #1866: Minimizing client memory pressure on Naive Bayes
- PR #1788: Removing complexity bottleneck in S-ARIMA
- PR #1873: Remove usage of nvstring and nvcat from LabelEncoder
- PR #1891: Additional improvements to naive bayes tree reduction

## Bug Fixes
- PR #1835 : Fix calling default RF Classification always
- PT #1904: replace cub sort
- PR #1833: Fix depth issue in shallow RF regression estimators
- PR #1770: Warn that KalmanFilter is deprecated
- PR #1775: Allow CumlArray to work with inputs that have no 'strides' in array interface
- PR #1594: Train-test split is now reproducible
- PR #1590: Fix destination directory structure for run-clang-format.py
- PR #1611: Fixing pickling errors for KNN classifier and regressor
- PR #1617: Fixing pickling issues for SVC and SVR
- PR #1634: Fix title in KNN docs
- PR #1627: Adding a check for multi-class data in RF classification
- PR #1654: Skip treelite patch if its already been applied
- PR #1661: Fix nvstring variable name
- PR #1673: Using struct for caching dlsym state in communicator
- PR #1659: TSNE - introduce 'convert_dtype' and refactor class attr 'Y' to 'embedding_'
- PR #1672: Solver 'svd' in Linear and Ridge Regressors when n_cols=1
- PR #1670: Lasso & ElasticNet - cuml Handle added
- PR #1671: Update for accessing cuDF Series pointer
- PR #1652: Support XGBoost 1.0+ models in FIL
- PR #1702: Fix LightGBM-FIL validation test
- PR #1701: test_score kmeans test passing with newer cupy version
- PR #1706: Remove multi-class bug from QuasiNewton
- PR #1699: Limit CuPy to <7.2 temporarily
- PR #1708: Correctly deallocate cuML handles in Cython
- PR #1730: Fixes to KF for test stability (mainly in CUDA 10.2)
- PR #1729: Fixing naive bayes UCX serialization problem in fit()
- PR #1749: bug fix rf classifier/regressor on seg fault in bench
- PR #1751: Updated RF documentation
- PR #1765: Update the checks for using RF GPU predict
- PR #1787: C++: unit-tests to check for RF accuracy. As well as a bug fix to improve RF accuracy
- PR #1793: Updated fil pyx to solve memory leakage issue
- PR #1810: Quickfix - chunkage in dask make_regression
- PR #1842: DistributedDataHandler not properly setting 'multiple'
- PR #1849: Critical fix in ARIMA initial estimate
- PR #1851: Fix for cuDF behavior change for multidimensional arrays
- PR #1852: Remove Thrust warnings
- PR #1868: Turning off IPC caching until it is fixed in UCX-py/UCX
- PR #1876: UMAP exponential decay parameters fix
- PR #1887: Fix hasattr for missing attributes on base models
- PR #1877: Remove resetting index in shuffling in train_test_split
- PR #1893: Updating UCX in comms to match current UCX-py
- PR #1888: Small train_test_split test fix
- PR #1899: Fix dask `extract_partitions()`, remove transformation as instance variable in PCA and TSVD and match sklearn APIs
- PR #1920: Temporarily raising threshold for UMAP reproducibility tests
- PR #1918: Create memleak fixture to skip memleak tests in CI for now
- PR #1926: Update batch matrix test margins
- PR #1925: Fix failing dask tests
- PR #1936: Update DaskRF regression test to xfail
- PR #1932: Isolating cause of make_blobs failure
- PR #1951: Dask Random forest regression CPU predict bug fix
- PR #1948: Adjust BatchedMargin margin and disable tests temporarily
- PR #1950: Fix UMAP test failure



# cuML 0.12.0 (04 Feb 2020)

## New Features
- PR #1483: prims: Fused L2 distance and nearest-neighbor prim
- PR #1494: bench: ml-prims benchmark
- PR #1514: bench: Fused L2 NN prim benchmark
- PR #1411: Cython side of MNMG OLS
- PR #1520: Cython side of MNMG Ridge Regression
- PR #1516: Suppor Vector Regression (epsilon-SVR)

## Improvements
- PR #1638: Update cuml/docs/README.md
- PR #1468: C++: updates to clang format flow to make it more usable among devs
- PR #1473: C++: lazy initialization of "costly" resources inside cumlHandle
- PR #1443: Added a new overloaded GEMM primitive
- PR #1489: Enabling deep trees using Gather tree builder
- PR #1463: Update FAISS submodule to 1.6.1
- PR #1488: Add codeowners
- PR #1432: Row-major (C-style) GPU arrays for benchmarks
- PR #1490: Use dask master instead of conda package for testing
- PR #1375: Naive Bayes & Distributed Naive Bayes
- PR #1377: Add GPU array support for FIL benchmarking
- PR #1493: kmeans: add tiling support for 1-NN computation and use fusedL2-1NN prim for L2 distance metric
- PR #1532: Update CuPy to >= 6.6 and allow 7.0
- PR #1528: Re-enabling KNN using dynamic library loading for UCX in communicator
- PR #1545: Add conda environment version updates to ci script
- PR #1541: Updates for libcudf++ Python refactor
- PR #1555: FIL-SKL, an SKLearn-based benchmark for FIL
- PR #1537: Improve pickling and scoring suppport for many models to support hyperopt
- PR #1551: Change custom kernel to cupy for col/row order transform
- PR #1533: C++: interface header file separation for SVM
- PR #1560: Helper function to allocate all new CuPy arrays with RMM memory management
- PR #1570: Relax nccl in conda recipes to >=2.4 (matching CI)
- PR #1578: Add missing function information to the cuML documenataion
- PR #1584: Add has_scipy utility function for runtime check
- PR #1583: API docs updates for 0.12
- PR #1591: Updated FIL documentation

## Bug Fixes
- PR #1470: Documentation: add make_regression, fix ARIMA section
- PR #1482: Updated the code to remove sklearn from the mbsgd stress test
- PR #1491: Update dev environments for 0.12
- PR #1512: Updating setup_cpu() in SpeedupComparisonRunner
- PR #1498: Add build.sh to code owners
- PR #1505: cmake: added correct dependencies for prims-bench build
- PR #1534: Removed TODO comment in create_ucp_listeners()
- PR #1548: Fixing umap extra unary op in knn graph
- PR #1547: Fixing MNMG kmeans score. Fixing UMAP pickling before fit(). Fixing UMAP test failures.
- PR #1557: Increasing threshold for kmeans score
- PR #1562: Increasing threshold even higher
- PR #1564: Fixed a typo in function cumlMPICommunicator_impl::syncStream
- PR #1569: Remove Scikit-learn exception and depedenncy in SVM
- PR #1575: Add missing dtype parameter in call to strides to order for CuPy 6.6 code path
- PR #1574: Updated the init file to include SVM
- PR #1589: Fixing the default value for RF and updating mnmg predict to accept cudf
- PR #1601: Fixed wrong datatype used in knn voting kernel

# cuML 0.11.0 (11 Dec 2019)

## New Features

- PR #1295: Cython side of MNMG PCA
- PR #1218: prims: histogram prim
- PR #1129: C++: Separate include folder for C++ API distribution
- PR #1282: OPG KNN MNMG Code (disabled for 0.11)
- PR #1242: Initial implementation of FIL sparse forests
- PR #1194: Initial ARIMA time-series modeling support.
- PR #1286: Importing treelite models as FIL sparse forests
- PR #1285: Fea minimum impurity decrease RF param
- PR #1301: Add make_regression to generate regression datasets
- PR #1322: RF pickling using treelite, protobuf and FIL
- PR #1332: Add option to cuml.dask make_blobs to produce dask array
- PR #1307: Add RF regression benchmark
- PR #1327: Update the code to build treelite with protobuf
- PR #1289: Add Python benchmarking support for FIL
- PR #1371: Cython side of MNMG tSVD
- PR #1386: Expose SVC decision function value

## Improvements
- PR #1170: Use git to clone subprojects instead of git submodules
- PR #1239: Updated the treelite version
- PR #1225: setup.py clone dependencies like cmake and correct include paths
- PR #1224: Refactored FIL to prepare for sparse trees
- PR #1249: Include libcuml.so C API in installed targets
- PR #1259: Conda dev environment updates and use libcumlprims current version in CI
- PR #1277: Change dependency order in cmake for better printing at compile time
- PR #1264: Add -s flag to GPU CI pytest for better error printing
- PR #1271: Updated the Ridge regression documentation
- PR #1283: Updated the cuMl docs to include MBSGD and adjusted_rand_score
- PR #1300: Lowercase parameter versions for FIL algorithms
- PR #1312: Update CuPy to version 6.5 and use conda-forge channel
- PR #1336: Import SciKit-Learn models into FIL
- PR #1314: Added options needed for ASVDb output (CUDA ver, etc.), added option
  to select algos
- PR #1335: Options to print available algorithms and datasets
  in the Python benchmark
- PR #1338: Remove BUILD_ABI references in CI scripts
- PR #1340: Updated unit tests to uses larger dataset
- PR #1351: Build treelite temporarily for GPU CI testing of FIL Scikit-learn
  model importing
- PR #1367: --test-split benchmark parameter for train-test split
- PR #1360: Improved tests for importing SciKit-Learn models into FIL
- PR #1368: Add --num-rows benchmark command line argument
- PR #1351: Build treelite temporarily for GPU CI testing of FIL Scikit-learn model importing
- PR #1366: Modify train_test_split to use CuPy and accept device arrays
- PR #1258: Documenting new MPI communicator for multi-node multi-GPU testing
- PR #1345: Removing deprecated should_downcast argument
- PR #1362: device_buffer in UMAP + Sparse prims
- PR #1376: AUTO value for FIL algorithm
- PR #1408: Updated pickle tests to delete the pre-pickled model to prevent pointer leakage
- PR #1357: Run benchmarks multiple times for CI
- PR #1382: ARIMA optimization: move functions to C++ side
- PR #1392: Updated RF code to reduce duplication of the code
- PR #1444: UCX listener running in its own isolated thread
- PR #1445: Improved performance of FIL sparse trees
- PR #1431: Updated API docs
- PR #1441: Remove unused CUDA conda labels
- PR #1439: Match sklearn 0.22 default n_estimators for RF and fix test errors
- PR #1461: Add kneighbors to API docs

## Bug Fixes
- PR #1281: Making rng.h threadsafe
- PR #1212: Fix cmake git cloning always running configure in subprojects
- PR #1261: Fix comms build errors due to cuml++ include folder changes
- PR #1267: Update build.sh for recent change of building comms in main CMakeLists
- PR #1278: Removed incorrect overloaded instance of eigJacobi
- PR #1302: Updates for numba 0.46
- PR #1313: Updated the RF tests to set the seed and n_streams
- PR #1319: Using machineName arg passed in instead of default for ASV reporting
- PR #1326: Fix illegal memory access in make_regression (bounds issue)
- PR #1330: Fix C++ unit test utils for better handling of differences near zero
- PR #1342: Fix to prevent memory leakage in Lasso and ElasticNet
- PR #1337: Fix k-means init from preset cluster centers
- PR #1354: Fix SVM gamma=scale implementation
- PR #1344: Change other solver based methods to create solver object in init
- PR #1373: Fixing a few small bugs in make_blobs and adding asserts to pytests
- PR #1361: Improve SMO error handling
- PR #1384: Lower expectations on batched matrix tests to prevent CI failures
- PR #1380: Fix memory leaks in ARIMA
- PR #1391: Lower expectations on batched matrix tests even more
- PR #1394: Warning added in svd for cuda version 10.1
- PR #1407: Resolved RF predict issues and updated RF docstring
- PR #1401: Patch for lbfgs solver for logistic regression with no l1 penalty
- PR #1416: train_test_split numba and rmm device_array output bugfix
- PR #1419: UMAP pickle tests are using wrong n_neighbors value for trustworthiness
- PR #1438: KNN Classifier to properly return Dataframe with Dataframe input
- PR #1425: Deprecate seed and use random_state similar to Scikit-learn in train_test_split
- PR #1458: Add joblib as an explicit requirement
- PR #1474: Defer knn mnmg to 0.12 nightly builds and disable ucx-py dependency

# cuML 0.10.0 (16 Oct 2019)

## New Features
- PR #1148: C++ benchmark tool for c++/CUDA code inside cuML
- PR #1071: Selective eigen solver of cuSolver
- PR #1073: Updating RF wrappers to use FIL for GPU accelerated prediction
- PR #1104: CUDA 10.1 support
- PR #1113: prims: new batched make-symmetric-matrix primitive
- PR #1112: prims: new batched-gemv primitive
- PR #855: Added benchmark tools
- PR #1149 Add YYMMDD to version tag for nightly conda packages
- PR #892: General Gram matrices prim
- PR #912: Support Vector Machine
- PR #1274: Updated the RF score function to use GPU predict

## Improvements
- PR #961: High Peformance RF; HIST algo
- PR #1028: Dockerfile updates after dir restructure. Conda env yaml to add statsmodels as a dependency
- PR #1047: Consistent OPG interface for kmeans, based on internal libcumlprims update
- PR #763: Add examples to train_test_split documentation
- PR #1093: Unified inference kernels for different FIL algorithms
- PR #1076: Paying off some UMAP / Spectral tech debt.
- PR #1086: Ensure RegressorMixin scorer uses device arrays
- PR #1110: Adding tests to use default values of parameters of the models
- PR #1108: input_to_host_array function in input_utils for input processing to host arrays
- PR #1114: K-means: Exposing useful params, removing unused params, proxying params in Dask
- PR #1138: Implementing ANY_RANK semantics on irecv
- PR #1142: prims: expose separate InType and OutType for unaryOp and binaryOp
- PR #1115: Moving dask_make_blobs to cuml.dask.datasets. Adding conversion to dask.DataFrame
- PR #1136: CUDA 10.1 CI updates
- PR #1135: K-means: add boundary cases for kmeans||, support finer control with convergence
- PR #1163: Some more correctness improvements. Better verbose printing
- PR #1165: Adding except + in all remaining cython
- PR #1186: Using LocalCUDACluster Pytest fixture
- PR #1173: Docs: Barnes Hut TSNE documentation
- PR #1176: Use new RMM API based on Cython
- PR #1219: Adding custom bench_func and verbose logging to cuml.benchmark
- PR #1247: Improved MNMG RF error checking

## Bug Fixes

- PR #1231: RF respect number of cuda streams from cuml handle
- PR #1230: Rf bugfix memleak in regression
- PR #1208: compile dbscan bug
- PR #1016: Use correct libcumlprims version in GPU CI
- PR #1040: Update version of numba in development conda yaml files
- PR #1043: Updates to accomodate cuDF python code reorganization
- PR #1044: Remove nvidia driver installation from ci/cpu/build.sh
- PR #991: Barnes Hut TSNE Memory Issue Fixes
- PR #1075: Pinning Dask version for consistent CI results
- PR #990: Barnes Hut TSNE Memory Issue Fixes
- PR #1066: Using proper set of workers to destroy nccl comms
- PR #1072: Remove pip requirements and setup
- PR #1074: Fix flake8 CI style check
- PR #1087: Accuracy improvement for sqrt/log in RF max_feature
- PR #1088: Change straggling numba python allocations to use RMM
- PR #1106: Pinning Distributed version to match Dask for consistent CI results
- PR #1116: TSNE CUDA 10.1 Bug Fixes
- PR #1132: DBSCAN Batching Bug Fix
- PR #1162: DASK RF random seed bug fix
- PR #1164: Fix check_dtype arg handling for input_to_dev_array
- PR #1171: SVM prediction bug fix
- PR #1177: Update dask and distributed to 2.5
- PR #1204: Fix SVM crash on Turing
- PR #1199: Replaced sprintf() with snprintf() in THROW()
- PR #1205: Update dask-cuda in yml envs
- PR #1211: Fixing Dask k-means transform bug and adding test
- PR #1236: Improve fix for SMO solvers potential crash on Turing
- PR #1251: Disable compiler optimization for CUDA 10.1 for distance prims
- PR #1260: Small bugfix for major conversion in input_utils
- PR #1276: Fix float64 prediction crash in test_random_forest

# cuML 0.9.0 (21 Aug 2019)

## New Features

- PR #894: Convert RF to treelite format
- PR #826: Jones transformation of params for ARIMA models timeSeries ml-prim
- PR #697: Silhouette Score metric ml-prim
- PR #674: KL Divergence metric ml-prim
- PR #787: homogeneity, completeness and v-measure metrics ml-prim
- PR #711: Mutual Information metric ml-prim
- PR #724: Entropy metric ml-prim
- PR #766: Expose score method based on inertia for KMeans
- PR #823: prims: cluster dispersion metric
- PR #816: Added inverse_transform() for LabelEncoder
- PR #789: prims: sampling without replacement
- PR #813: prims: Col major istance prim
- PR #635: Random Forest & Decision Tree Regression (Single-GPU)
- PR #819: Forest Inferencing Library (FIL)
- PR #829: C++: enable nvtx ranges
- PR #835: Holt-Winters algorithm
- PR #837: treelite for decision forest exchange format
- PR #871: Wrapper for FIL
- PR #870: make_blobs python function
- PR #881: wrappers for accuracy_score and adjusted_rand_score functions
- PR #840: Dask RF classification and regression
- PR #870: make_blobs python function
- PR #879: import of treelite models to FIL
- PR #892: General Gram matrices prim
- PR #883: Adding MNMG Kmeans
- PR #930: Dask RF
- PR #882: TSNE - T-Distributed Stochastic Neighbourhood Embedding
- PR #624: Internals API & Graph Based Dimensionality Reductions Callback
- PR #926: Wrapper for FIL
- PR #994: Adding MPI comm impl for testing / benchmarking MNMG CUDA
- PR #960: Enable using libcumlprims for MG algorithms/prims

## Improvements
- PR #822: build: build.sh update to club all make targets together
- PR #807: Added development conda yml files
- PR #840: Require cmake >= 3.14
- PR #832: Stateless Decision Tree and Random Forest API
- PR #857: Small modifications to comms for utilizing IB w/ Dask
- PR #851: Random forest Stateless API wrappers
- PR #865: High Performance RF
- PR #895: Pretty prints arguments!
- PR #920: Add an empty marker kernel for tracing purposes
- PR #915: syncStream added to cumlCommunicator
- PR #922: Random Forest support in FIL
- PR #911: Update headers to credit CannyLabs BH TSNE implementation
- PR #918: Streamline CUDA_REL environment variable
- PR #924: kmeans: updated APIs to be stateless, refactored code for mnmg support
- PR #950: global_bias support in FIL
- PR #773: Significant improvements to input checking of all classes and common input API for Python
- PR #957: Adding docs to RF & KMeans MNMG. Small fixes for release
- PR #965: Making dask-ml a hard dependency
- PR #976: Update api.rst for new 0.9 classes
- PR #973: Use cudaDeviceGetAttribute instead of relying on cudaDeviceProp object being passed
- PR #978: Update README for 0.9
- PR #1009: Fix references to notebooks-contrib
- PR #1015: Ability to control the number of internal streams in cumlHandle_impl via cumlHandle
- PR #1175: Add more modules to docs ToC

## Bug Fixes

- PR #923: Fix misshapen level/trend/season HoltWinters output
- PR #831: Update conda package dependencies to cudf 0.9
- PR #772: Add missing cython headers to SGD and CD
- PR #849: PCA no attribute trans_input_ transform bug fix
- PR #869: Removing incorrect information from KNN Docs
- PR #885: libclang installation fix for GPUCI
- PR #896: Fix typo in comms build instructions
- PR #921: Fix build scripts using incorrect cudf version
- PR #928: TSNE Stability Adjustments
- PR #934: Cache cudaDeviceProp in cumlHandle for perf reasons
- PR #932: Change default param value for RF classifier
- PR #949: Fix dtype conversion tests for unsupported cudf dtypes
- PR #908: Fix local build generated file ownerships
- PR #983: Change RF max_depth default to 16
- PR #987: Change default values for knn
- PR #988: Switch to exact tsne
- PR #991: Cleanup python code in cuml.dask.cluster
- PR #996: ucx_initialized being properly set in CommsContext
- PR #1007: Throws a well defined error when mutigpu is not enabled
- PR #1018: Hint location of nccl in build.sh for CI
- PR #1022: Using random_state to make K-Means MNMG tests deterministic
- PR #1034: Fix typos and formatting issues in RF docs
- PR #1052: Fix the rows_sample dtype to float

# cuML 0.8.0 (27 June 2019)

## New Features

- PR #652: Adjusted Rand Index metric ml-prim
- PR #679: Class label manipulation ml-prim
- PR #636: Rand Index metric ml-prim
- PR #515: Added Random Projection feature
- PR #504: Contingency matrix ml-prim
- PR #644: Add train_test_split utility for cuDF dataframes
- PR #612: Allow Cuda Array Interface, Numba inputs and input code refactor
- PR #641: C: Separate C-wrapper library build to generate libcuml.so
- PR #631: Add nvcategory based ordinal label encoder
- PR #681: Add MBSGDClassifier and MBSGDRegressor classes around SGD
- PR #705: Quasi Newton solver and LogisticRegression Python classes
- PR #670: Add test skipping functionality to build.sh
- PR #678: Random Forest Python class
- PR #684: prims: make_blobs primitive
- PR #673: prims: reduce cols by key primitive
- PR #812: Add cuML Communications API & consolidate Dask cuML

## Improvements

- PR #597: C++ cuML and ml-prims folder refactor
- PR #590: QN Recover from numeric errors
- PR #482: Introduce cumlHandle for pca and tsvd
- PR #573: Remove use of unnecessary cuDF column and series copies
- PR #601: Cython PEP8 cleanup and CI integration
- PR #596: Introduce cumlHandle for ols and ridge
- PR #579: Introduce cumlHandle for cd and sgd, and propagate C++ errors in cython level for cd and sgd
- PR #604: Adding cumlHandle to kNN, spectral methods, and UMAP
- PR #616: Enable clang-format for enforcing coding style
- PR #618: CI: Enable copyright header checks
- PR #622: Updated to use 0.8 dependencies
- PR #626: Added build.sh script, updated CI scripts and documentation
- PR #633: build: Auto-detection of GPU_ARCHS during cmake
- PR #650: Moving brute force kNN to prims. Creating stateless kNN API.
- PR #662: C++: Bulk clang-format updates
- PR #671: Added pickle pytests and correct pickling of Base class
- PR #675: atomicMin/Max(float, double) with integer atomics and bit flipping
- PR #677: build: 'deep-clean' to build.sh to clean faiss build as well
- PR #683: Use stateless c++ API in KNN so that it can be pickled properly
- PR #686: Use stateless c++ API in UMAP so that it can be pickled properly
- PR #695: prims: Refactor pairwise distance
- PR #707: Added stress test and updated documentation for RF
- PR #701: Added emacs temporary file patterns to .gitignore
- PR #606: C++: Added tests for host_buffer and improved device_buffer and host_buffer implementation
- PR #726: Updated RF docs and stress test
- PR #730: Update README and RF docs for 0.8
- PR #744: Random projections generating binomial on device. Fixing tests.
- PR #741: Update API docs for 0.8
- PR #754: Pickling of UMAP/KNN
- PR #753: Made PCA and TSVD picklable
- PR #746: LogisticRegression and QN API docstrings
- PR #820: Updating DEVELOPER GUIDE threading guidelines

## Bug Fixes
- PR #584: Added missing virtual destructor to deviceAllocator and hostAllocator
- PR #620: C++: Removed old unit-test files in ml-prims
- PR #627: C++: Fixed dbscan crash issue filed in 613
- PR #640: Remove setuptools from conda run dependency
- PR #646: Update link in contributing.md
- PR #649: Bug fix to LinAlg::reduce_rows_by_key prim filed in issue #648
- PR #666: fixes to gitutils.py to resolve both string decode and handling of uncommitted files
- PR #676: Fix template parameters in `bernoulli()` implementation.
- PR #685: Make CuPy optional to avoid nccl conda package conflicts
- PR #687: prims: updated tolerance for reduce_cols_by_key unit-tests
- PR #689: Removing extra prints from NearestNeighbors cython
- PR #718: Bug fix for DBSCAN and increasing batch size of sgd
- PR #719: Adding additional checks for dtype of the data
- PR #736: Bug fix for RF wrapper and .cu print function
- PR #547: Fixed issue if C++ compiler is specified via CXX during configure.
- PR #759: Configure Sphinx to render params correctly
- PR #762: Apply threshold to remove flakiness of UMAP tests.
- PR #768: Fixing memory bug from stateless refactor
- PR #782: Nearest neighbors checking properly whether memory should be freed
- PR #783: UMAP was using wrong size for knn computation
- PR #776: Hotfix for self.variables in RF
- PR #777: Fix numpy input bug
- PR #784: Fix jit of shuffle_idx python function
- PR #790: Fix rows_sample input type for RF
- PR #793: Fix for dtype conversion utility for numba arrays without cupy installed
- PR #806: Add a seed for sklearn model in RF test file
- PR #843: Rf quantile fix

# cuML 0.7.0 (10 May 2019)

## New Features

- PR #405: Quasi-Newton GLM Solvers
- PR #277: Add row- and column-wise weighted mean primitive
- PR #424: Add a grid-sync struct for inter-block synchronization
- PR #430: Add R-Squared Score to ml primitives
- PR #463: Add matrix gather to ml primitives
- PR #435: Expose cumlhandle in cython + developer guide
- PR #455: Remove default-stream arguement across ml-prims and cuML
- PR #375: cuml cpp shared library renamed to libcuml++.so
- PR #460: Random Forest & Decision Trees (Single-GPU, Classification)
- PR #491: Add doxygen build target for ml-prims
- PR #505: Add R-Squared Score to python interface
- PR #507: Add coordinate descent for lasso and elastic-net
- PR #511: Add a minmax ml-prim
- PR #516: Added Trustworthiness score feature
- PR #520: Add local build script to mimic gpuCI
- PR #503: Add column-wise matrix sort primitive
- PR #525: Add docs build script to cuML
- PR #528: Remove current KMeans and replace it with a new single GPU implementation built using ML primitives

## Improvements

- PR #481: Refactoring Quasi-Newton to use cumlHandle
- PR #467: Added validity check on cumlHandle_t
- PR #461: Rewrote permute and added column major version
- PR #440: README updates
- PR #295: Improve build-time and the interface e.g., enable bool-OutType, for distance()
- PR #390: Update docs version
- PR #272: Add stream parameters to cublas and cusolver wrapper functions
- PR #447: Added building and running mlprims tests to CI
- PR #445: Lower dbscan memory usage by computing adjacency matrix directly
- PR #431: Add support for fancy iterator input types to LinAlg::reduce_rows_by_key
- PR #394: Introducing cumlHandle API to dbscan and add example
- PR #500: Added CI check for black listed CUDA Runtime API calls
- PR #475: exposing cumlHandle for dbscan from python-side
- PR #395: Edited the CONTRIBUTING.md file
- PR #407: Test files to run stress, correctness and unit tests for cuml algos
- PR #512: generic copy method for copying buffers between device/host
- PR #533: Add cudatoolkit conda dependency
- PR #524: Use cmake find blas and find lapack to pass configure options to faiss
- PR #527: Added notes on UMAP differences from reference implementation
- PR #540: Use latest release version in update-version CI script
- PR #552: Re-enable assert in kmeans tests with xfail as needed
- PR #581: Add shared memory fast col major to row major function back with bound checks
- PR #592: More efficient matrix copy/reverse methods
- PR #721: Added pickle tests for DBSCAN and Random Projections

## Bug Fixes

- PR #334: Fixed segfault in `ML::cumlHandle_impl::destroyResources`
- PR #349: Developer guide clarifications for cumlHandle and cumlHandle_impl
- PR #398: Fix CI scripts to allow nightlies to be uploaded
- PR #399: Skip PCA tests to allow CI to run with driver 418
- PR #422: Issue in the PCA tests was solved and CI can run with driver 418
- PR #409: Add entry to gitmodules to ignore build artifacts
- PR #412: Fix for svdQR function in ml-prims
- PR #438: Code that depended on FAISS was building everytime.
- PR #358: Fixed an issue when switching streams on MLCommon::device_buffer and MLCommon::host_buffer
- PR #434: Fixing bug in CSR tests
- PR #443: Remove defaults channel from ci scripts
- PR #384: 64b index arithmetic updates to the kernels inside ml-prims
- PR #459: Fix for runtime library path of pip package
- PR #464: Fix for C++11 destructor warning in qn
- PR #466: Add support for column-major in LinAlg::*Norm methods
- PR #465: Fixing deadlock issue in GridSync due to consecutive sync calls
- PR #468: Fix dbscan example build failure
- PR #470: Fix resource leakage in Kalman filter python wrapper
- PR #473: Fix gather ml-prim test for change in rng uniform API
- PR #477: Fixes default stream initialization in cumlHandle
- PR #480: Replaced qn_fit() declaration with #include of file containing definition to fix linker error
- PR #495: Update cuDF and RMM versions in GPU ci test scripts
- PR #499: DEVELOPER_GUIDE.md: fixed links and clarified ML::detail::streamSyncer example
- PR #506: Re enable ml-prim tests in CI
- PR #508: Fix for an error with default argument in LinAlg::meanSquaredError
- PR #519: README.md Updates and adding BUILD.md back
- PR #526: Fix the issue of wrong results when fit and transform of PCA are called separately
- PR #531: Fixing missing arguments in updateDevice() for RF
- PR #543: Exposing dbscan batch size through cython API and fixing broken batching
- PR #551: Made use of ZLIB_LIBRARIES consistent between ml_test and ml_mg_test
- PR #557: Modified CI script to run cuML tests before building mlprims and removed lapack flag
- PR #578: Updated Readme.md to add lasso and elastic-net
- PR #580: Fixing cython garbage collection bug in KNN
- PR #577: Use find libz in prims cmake
- PR #594: fixed cuda-memcheck mean_center test failures


# cuML 0.6.1 (09 Apr 2019)

## Bug Fixes

- PR #462 Runtime library path fix for cuML pip package


# cuML 0.6.0 (22 Mar 2019)

## New Features

- PR #249: Single GPU Stochastic Gradient Descent for linear regression, logistic regression, and linear svm with L1, L2, and elastic-net penalties.
- PR #247: Added "proper" CUDA API to cuML
- PR #235: NearestNeighbors MG Support
- PR #261: UMAP Algorithm
- PR #290: NearestNeighbors numpy MG Support
- PR #303: Reusable spectral embedding / clustering
- PR #325: Initial support for single process multi-GPU OLS and tSVD
- PR #271: Initial support for hyperparameter optimization with dask for many models

## Improvements

- PR #144: Dockerfile update and docs for LinearRegression and Kalman Filter.
- PR #168: Add /ci/gpu/build.sh file to cuML
- PR #167: Integrating full-n-final ml-prims repo inside cuml
- PR #198: (ml-prims) Removal of *MG calls + fixed a bug in permute method
- PR #194: Added new ml-prims for supporting LASSO regression.
- PR #114: Building faiss C++ api into libcuml
- PR #64: Using FAISS C++ API in cuML and exposing bindings through cython
- PR #208: Issue ml-common-3: Math.h: swap thrust::for_each with binaryOp,unaryOp
- PR #224: Improve doc strings for readable rendering with readthedocs
- PR #209: Simplify README.md, move build instructions to BUILD.md
- PR #218: Fix RNG to use given seed and adjust RNG test tolerances.
- PR #225: Support for generating random integers
- PR #215: Refactored LinAlg::norm to Stats::rowNorm and added Stats::colNorm
- PR #234: Support for custom output type and passing index value to main_op in *Reduction kernels
- PR #230: Refactored the cuda_utils header
- PR #236: Refactored cuml python package structure to be more sklearn like
- PR #232: Added reduce_rows_by_key
- PR #246: Support for 2 vectors in the matrix vector operator
- PR #244: Fix for single GPU OLS and Ridge to support one column training data
- PR #271: Added get_params and set_params functions for linear and ridge regression
- PR #253: Fix for issue #250-reduce_rows_by_key failed memcheck for small nkeys
- PR #269: LinearRegression, Ridge Python docs update and cleaning
- PR #322: set_params updated
- PR #237: Update build instructions
- PR #275: Kmeans use of faster gpu_matrix
- PR #288: Add n_neighbors to NearestNeighbors constructor
- PR #302: Added FutureWarning for deprecation of current kmeans algorithm
- PR #312: Last minute cleanup before release
- PR #315: Documentation updating and enhancements
- PR #330: Added ignored argument to pca.fit_transform to map to sklearn's implemenation
- PR #342: Change default ABI to ON
- PR #572: Pulling DBSCAN components into reusable primitives


## Bug Fixes

- PR #193: Fix AttributeError in PCA and TSVD
- PR #211: Fixing inconsistent use of proper batch size calculation in DBSCAN
- PR #202: Adding back ability for users to define their own BLAS
- PR #201: Pass CMAKE CUDA path to faiss/configure script
- PR #200 Avoid using numpy via cimport in KNN
- PR #228: Bug fix: LinAlg::unaryOp with 0-length input
- PR #279: Removing faiss-gpu references in README
- PR #321: Fix release script typo
- PR #327: Update conda requirements for version 0.6 requirements
- PR #352: Correctly calculating numpy chunk sizing for kNN
- PR #345: Run python import as part of package build to trigger compilation
- PR #347: Lowering memory usage of kNN.
- PR #355: Fixing issues with very large numpy inputs to SPMG OLS and tSVD.
- PR #357: Removing FAISS requirement from README
- PR #362: Fix for matVecOp crashing on large input sizes
- PR #366: Index arithmetic issue fix with TxN_t class
- PR #376: Disabled kmeans tests since they are currently too sensitive (see #71)
- PR #380: Allow arbitrary data size on ingress for numba_utils.row_matrix
- PR #385: Fix for long import cuml time in containers and fix for setup_pip
- PR #630: Fixing a missing kneighbors in nearest neighbors python proxy

# cuML 0.5.1 (05 Feb 2019)

## Bug Fixes

- PR #189 Avoid using numpy via cimport to prevent ABI issues in Cython compilation


# cuML 0.5.0 (28 Jan 2019)

## New Features

- PR #66: OLS Linear Regression
- PR #44: Distance calculation ML primitives
- PR #69: Ridge (L2 Regularized) Linear Regression
- PR #103: Linear Kalman Filter
- PR #117: Pip install support
- PR #64: Device to device support from cuML device pointers into FAISS

## Improvements

- PR #56: Make OpenMP optional for building
- PR #67: Github issue templates
- PR #44: Refactored DBSCAN to use ML primitives
- PR #91: Pytest cleanup and sklearn toyset datasets based pytests for kmeans and dbscan
- PR #75: C++ example to use kmeans
- PR #117: Use cmake extension to find any zlib installed in system
- PR #94: Add cmake flag to set ABI compatibility
- PR #139: Move thirdparty submodules to root and add symlinks to new locations
- PR #151: Replace TravisCI testing and conda pkg builds with gpuCI
- PR #164: Add numba kernel for faster column to row major transform
- PR #114: Adding FAISS to cuml build

## Bug Fixes

- PR #48: CUDA 10 compilation warnings fix
- PR #51: Fixes to Dockerfile and docs for new build system
- PR #72: Fixes for GCC 7
- PR #96: Fix for kmeans stack overflow with high number of clusters
- PR #105: Fix for AttributeError in kmeans fit method
- PR #113: Removed old  glm python/cython files
- PR #118: Fix for AttributeError in kmeans predict method
- PR #125: Remove randomized solver option from PCA python bindings


# cuML 0.4.0 (05 Dec 2018)

## New Features

## Improvements

- PR #42: New build system: separation of libcuml.so and cuml python package
- PR #43: Added changelog.md

## Bug Fixes


# cuML 0.3.0 (30 Nov 2018)

## New Features

- PR #33: Added ability to call cuML algorithms using numpy arrays

## Improvements

- PR #24: Fix references of python package from cuML to cuml and start using versioneer for better versioning
- PR #40: Added support for refactored cuDF 0.3.0, updated Conda files
- PR #33: Major python test cleaning, all tests pass with cuDF 0.2.0 and 0.3.0. Preparation for new build system
- PR #34: Updated batch count calculation logic in DBSCAN
- PR #35: Beginning of DBSCAN refactor to use cuML mlprims and general improvements

## Bug Fixes

- PR #30: Fixed batch size bug in DBSCAN that caused crash. Also fixed various locations for potential integer overflows
- PR #28: Fix readthedocs build documentation
- PR #29: Fix pytests for cuml name change from cuML
- PR #33: Fixed memory bug that would cause segmentation faults due to numba releasing memory before it was used. Also fixed row major/column major bugs for different algorithms
- PR #36: Fix kmeans gtest to use device data
- PR #38: cuda\_free bug removed that caused google tests to sometimes pass and sometimes fail randomly
- PR #39: Updated cmake to correctly link with CUDA libraries, add CUDA runtime linking and include source files in compile target

# cuML 0.2.0 (02 Nov 2018)

## New Features

- PR #11: Kmeans algorithm added
- PR #7: FAISS KNN wrapper added
- PR #21: Added Conda install support

## Improvements

- PR #15: Added compatibility with cuDF (from prior pyGDF)
- PR #13: Added FAISS to Dockerfile
- PR #21: Added TravisCI build system for CI and Conda builds

## Bug Fixes

- PR #4: Fixed explained variance bug in TSVD
- PR #5: Notebook bug fixes and updated results


# cuML 0.1.0

Initial release including PCA, TSVD, DBSCAN, ml-prims and cython wrappers<|MERGE_RESOLUTION|>--- conflicted
+++ resolved
@@ -20,11 +20,8 @@
 - PR #2363: Update threshold and make other changes for stress tests
 - PR #2371: Updating MBSGD tests to use larger batches
 - PR #2380: Pinning libcumlprims version to ease future updates
-<<<<<<< HEAD
 - PR #2405: Remove references to deprecated RMM headers.
-=======
 - PR #2408: Install meta packages for dependencies
->>>>>>> 3e58dd75
 - PR #2417: Move doc customization scripts to Jenkins
 
 ## Bug Fixes
