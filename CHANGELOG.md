--- conflicted
+++ resolved
@@ -3,12 +3,9 @@
 ## New Features
 
 ## Improvements
-<<<<<<< HEAD
 - PR #3077: Improve runtime for test_kmeans
-=======
 - PR #3075: Speed up test_linear_model tests
 - PR #3078: Speed up test_incremental_pca tests
->>>>>>> 5fff222a
 - PR #2902: `matrix/matrix.cuh` in RAFT namespacing
 - PR #2903: Moving linalg's gemm, gemv, transpose to RAFT namespaces
 - PR #2905: `stats` prims `mean_center`, `sum` to RAFT namespaces
