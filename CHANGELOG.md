--- conflicted
+++ resolved
@@ -31,11 +31,8 @@
 - PR #1302: Updates for numba 0.46
 - PR #1319: Using machineName arg passed in instead of default for ASV reporting
 - PR #1326: Fix illegal memory access in make_regression (bounds issue)
-<<<<<<< HEAD
+- PR #1330: Fix C++ unit test utils for better handling of differences near zero
 - PR #1337: Fix k-means init from preset cluster centers
-=======
-- PR #1330: Fix C++ unit test utils for better handling of differences near zero
->>>>>>> f025f520
 
 # cuML 0.10.0 (16 Oct 2019)
 
