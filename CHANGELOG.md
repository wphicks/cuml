# cuML 0.14.0 (Date TBD)

## New Features
- PR #1655: Adds python bindings for homogeneity score
- PR #1704: Adds python bindings for completeness score
- PR #1687: Adds python bindings for mutual info score
- PR #1980: prim: added a new write-only unary op prim
- PR #1867: C++: add logging interface support in cuML based spdlog
- PR #1902: Multi class inference in FIL C++ and importing multi-class forests from treelite
- PR #1906: UMAP MNMG
- PR #2067: python: wrap logging interface in cython
- PR #2083: Added dtype, order, and use_full_low_rank to MNMG `make_regression`
- PR #2074: SG and MNMG `make_classification`

## Improvements
- PR #1931: C++: enabled doxygen docs for all of the C++ codebase
- PR #1944: Support for dask_cudf.core.Series in _extract_partitions
- PR #1947: Cleaning up cmake
- PR #1927: Use Cython's `new_build_ext` (if available)
- PR #1946: Removed zlib dependency from cmake
- PR #1988: C++: cpp bench refactor
- PR #1873: Remove usage of nvstring and nvcat from LabelEncoder
- PR #1968: Update SVC SVR with cuML Array
- PR #1972: updates to our flow to use conda-forge's clang and clang-tools packages
- PR #1974: Reduce ARIMA testing time
- PR #1984: Enable Ninja build
- PR #2005: Adding missing algorithms to cuml benchmarks and notebook
- PR #2016: Add capability to setup.py and build.sh to fully clean all cython build files and artifacts
- PR #2044: A cuda-memcheck helper wrapper for devs
- PR #2018: Using `cuml.dask.part_utils.extract_partitions` and removing similar, duplicated code
- PR #2019: Enable doxygen build in our nightly doc build CI script
- PR #1996: Cythonize in parallel
- PR #2032: Reduce number of tests for MBSGD to improve CI running time
- PR #2031: Encapsulating UCX-py interactions in singleton
- PR #2029: Add C++ ARIMA log-likelihood benchmark
- PR #2085: Convert TSNE to use CumlArray
- PR #2051: Reduce the time required to run dask pca and dask tsvd tests
- PR #1981: Using CumlArray in kNN and DistributedDataHandler in dask kNN
- PR #2053: Introduce verbosity level in C++ layer instead of boolean `verbose` flag
- PR #2047: Make internal streams non-blocking w.r.t. NULL stream
- PR #2048: Random forest testing speedup
- PR #2058: Use CumlArray in Random Projection
- PR #2068: Updating knn class probabilities to use make_monotonic instead of binary search
- PR #2062: Adding random state to UMAP mnmg tests
- PR #2064: Speed-up K-Means test
- PR #2015: Renaming .h to .cuh in solver, dbscan and svm
- PR #2080: Improved import of sparse FIL forests from treelite
- PR #2090: Upgrade C++ build to C++14 standard
- PR #2089: CI: enabled cuda-memcheck on ml-prims unit-tests during nightly build
- PR #2125: Build infrastructure to use RAFT
- PR #2131: Update Dask RF fit to use DistributedDataHandler
- PR #2055: Update the metrics notebook to use important cuML models
- PR #2095: Improved import of src_prims/utils.h, making it less ambiguous
- PR #2118: Updating SGD & mini-batch estimators to use CumlArray
- PR #2120: Speeding up dask RandomForest tests
- PR #1883: Use CumlArray in ARIMA
- PR #2135: A few optimizations to UMAP fuzzy simplicial set
- PR #1914: Change the meaning of ARIMA's intercept to match the literature
- PR #2098: Renaming .h to .cuh in decision_tree, glm, pca
- PR #2150: Remove deprecated RMM calls in RMM allocator adapter
- PR #2146: Remove deprecated kalman filter
- PR #2151: Add pytest duration and pytest timeout
- PR #2156: Add Docker 19 support to local gpuci build
<<<<<<< HEAD
- PR #2178: Reduce duplicated code in RF
=======
- PR #2124: Expand tutorial docs and sample notebook
- PR #2175: Allow CPU-only and dataset params for benchmark sweeps
- PR #2193: Order-independent local shuffle in `cuml.dask.make_regression`
>>>>>>> 560c85ab

## Bug Fixes
- PR #1939: Fix syntax error in cuml.common.array
- PR #1941: Remove c++ cuda flag that was getting duplicated in CMake
- PR #1971: python: Correctly honor --singlegpu option and CUML_BUILD_PATH env variable
- PR #1969: Update libcumlprims to 0.14
- PR #1973: Add missing mg files for setup.py --singlegpu flag
- PR #1993: Set `umap_transform_reproducibility` tests to xfail
- PR #2004: Refactoring the arguments to `plant()` call
- PR #2017: Fixing memory issue in weak cc prim
- PR #2028: Skipping UMAP knn reproducibility tests until we figure out why its failing in CUDA 10.2
- PR #2024: Fixed cuda-memcheck errors with sample-without-replacement prim
- PR #1540: prims: support for custom math-type used for computation inside adjusted rand index prim
- PR #2077: dask-make blobs arguments to match sklearn
- PR #2059: Make all Scipy imports conditional
- PR #2078: Ignore negative cache indices in get_vecs
- PR #2084: Fixed cuda-memcheck errors with COO unit-tests
- PR #2087: Fixed cuda-memcheck errors with dispersion prim
- PR #2096: Fixed syntax error with nightly build command for memcheck unit-tests
- PR #2115: Fixed contingency matrix prim unit-tests for computing correct golden values
- PR #2107: Fix PCA transform
- PR #2109: input_to_cuml_array __cuda_array_interface__ bugfix
- PR #2117: cuDF __array__ exception small fixes
- PR #2139: CumlArray for adjusted_rand_score
- PR #2140: Returning self in fit model functions
- PR #2144: Remove GPU arch < 60 from CMake build
- PR #2153: Added missing namespaces to some Decision Tree files
- PR #2155: C++: fix doxygen build break
- PR #2161: Replacing depreciated bruteForceKnn
- PR #2162: Use stream in transpose prim
- PR #2165: Fit function test correction
- PR #2166: Fix handling of temp file in RF pickling
- PR #2179: Fix clang tools version in libcuml recipe
- PR #2183: Fix RAFT in nightly package

# cuML 0.13.0 (Date TBD)

## New Features
- PR #1777: Python bindings for entropy
- PR #1742: Mean squared error implementation with cupy
- PR #1817: Confusion matrix implementation with cupy (SNSG and MNMG)
- PR #1766: Mean absolute error implementation with cupy
- PR #1766: Mean squared log error implementation with cupy
- PR #1635: cuML Array shim and configurable output added to cluster methods
- PR #1892: One hot encoder implementation with cupy
- PR #1586: Seasonal ARIMA
- PR #1683: cuml.dask make_regression
- PR #1689: Add framework for cuML Dask serializers
- PR #1709: Add `decision_function()` and `predict_proba()` for LogisticRegression
- PR #1714: Add `print_env.sh` file to gather important environment details
- PR #1750: LinearRegression CumlArray for configurable output
- PR #1767: Single GPU decomposition models configurable output
- PR #1646: Using FIL to predict in MNMG RF
- PR #1778: Make cuML Handle picklable
- PR #1738: cuml.dask refactor beginning and dask array input option for OLS, Ridge and KMeans
- PR #1874: Add predict_proba function to RF classifier
- PR #1815: Adding KNN parameter to UMAP
- PR #1978: Adding `predict_proba` function to dask RF

## Improvements
- PR #1644: Add `predict_proba()` for FIL binary classifier
- PR #1620: Pickling tests now automatically finds all model classes inheriting from cuml.Base
- PR #1637: Update to newer treelite version with XGBoost 1.0 compatibility
- PR #1632: Fix MBSGD models inheritance, they now inherits from cuml.Base
- PR #1628: Remove submodules from cuML
- PR #1755: Expose the build_treelite function for python
- PR #1649: Add the fil_sparse_format variable option to RF API
- PR #1647: storage_type=AUTO uses SPARSE for large models
- PR #1668: Update the warning statement thrown in RF when the seed is set but n_streams is not 1
- PR #1662: use of direct cusparse calls for coo2csr, instead of depending on nvgraph
- PR #1747: C++: dbscan performance improvements and cleanup
- PR #1697: Making trustworthiness batchable and using proper workspace
- PR #1721: Improving UMAP pytests
- PR #1717: Call `rmm_cupy_allocator` for CuPy allocations
- PR #1718: Import `using_allocator` from `cupy.cuda`
- PR #1723: Update RF Classifier to throw an exception for multi-class pickling
- PR #1726: Decorator to allocate CuPy arrays with RMM
- PR #1719: UMAP random seed reproducibility
- PR #1748: Test serializing `CumlArray` objects
- PR #1776: Refactoring pca/tsvd distributed
- PR #1762: Update CuPy requirement to 7
- PR #1768: C++: Different input and output types for add and subtract prims
- PR #1790: Add support for multiple seeding in k-means++
- PR #1805: Adding new Dask cuda serializers to naive bayes + a trivial perf update
- PR #1812: C++: bench: UMAP benchmark cases added
- PR #1795: Add capability to build CumlArray from bytearray/memoryview objects
- PR #1824: C++: improving the performance of UMAP algo
- PR #1816: Add ARIMA notebook
- PR #1856: Update docs for 0.13
- PR #1827: Add HPO demo Notebook
- PR #1825: `--nvtx` option in `build.sh`
- PR #1847: Update XGBoost version for CI
- PR #1837: Simplify cuML Array construction
- PR #1848: Rely on subclassing for cuML Array serialization
- PR #1866: Minimizing client memory pressure on Naive Bayes
- PR #1788: Removing complexity bottleneck in S-ARIMA
- PR #1873: Remove usage of nvstring and nvcat from LabelEncoder
- PR #1891: Additional improvements to naive bayes tree reduction

## Bug Fixes
- PR #1835 : Fix calling default RF Classification always
- PT #1904: replace cub sort
- PR #1833: Fix depth issue in shallow RF regression estimators
- PR #1770: Warn that KalmanFilter is deprecated
- PR #1775: Allow CumlArray to work with inputs that have no 'strides' in array interface
- PR #1594: Train-test split is now reproducible
- PR #1590: Fix destination directory structure for run-clang-format.py
- PR #1611: Fixing pickling errors for KNN classifier and regressor
- PR #1617: Fixing pickling issues for SVC and SVR
- PR #1634: Fix title in KNN docs
- PR #1627: Adding a check for multi-class data in RF classification
- PR #1654: Skip treelite patch if its already been applied
- PR #1661: Fix nvstring variable name
- PR #1673: Using struct for caching dlsym state in communicator
- PR #1659: TSNE - introduce 'convert_dtype' and refactor class attr 'Y' to 'embedding_'
- PR #1672: Solver 'svd' in Linear and Ridge Regressors when n_cols=1
- PR #1670: Lasso & ElasticNet - cuml Handle added
- PR #1671: Update for accessing cuDF Series pointer
- PR #1652: Support XGBoost 1.0+ models in FIL
- PR #1702: Fix LightGBM-FIL validation test
- PR #1701: test_score kmeans test passing with newer cupy version
- PR #1706: Remove multi-class bug from QuasiNewton
- PR #1699: Limit CuPy to <7.2 temporarily
- PR #1708: Correctly deallocate cuML handles in Cython
- PR #1730: Fixes to KF for test stability (mainly in CUDA 10.2)
- PR #1729: Fixing naive bayes UCX serialization problem in fit()
- PR #1749: bug fix rf classifier/regressor on seg fault in bench
- PR #1751: Updated RF documentation
- PR #1765: Update the checks for using RF GPU predict
- PR #1787: C++: unit-tests to check for RF accuracy. As well as a bug fix to improve RF accuracy
- PR #1793: Updated fil pyx to solve memory leakage issue
- PR #1810: Quickfix - chunkage in dask make_regression
- PR #1842: DistributedDataHandler not properly setting 'multiple'
- PR #1849: Critical fix in ARIMA initial estimate
- PR #1851: Fix for cuDF behavior change for multidimensional arrays
- PR #1852: Remove Thrust warnings
- PR #1868: Turning off IPC caching until it is fixed in UCX-py/UCX
- PR #1876: UMAP exponential decay parameters fix
- PR #1887: Fix hasattr for missing attributes on base models
- PR #1877: Remove resetting index in shuffling in train_test_split
- PR #1893: Updating UCX in comms to match current UCX-py
- PR #1888: Small train_test_split test fix
- PR #1899: Fix dask `extract_partitions()`, remove transformation as instance variable in PCA and TSVD and match sklearn APIs
- PR #1920: Temporarily raising threshold for UMAP reproducibility tests
- PR #1918: Create memleak fixture to skip memleak tests in CI for now
- PR #1926: Update batch matrix test margins
- PR #1925: Fix failing dask tests
- PR #1936: Update DaskRF regression test to xfail
- PR #1932: Isolating cause of make_blobs failure
- PR #1951: Dask Random forest regression CPU predict bug fix
- PR #1948: Adjust BatchedMargin margin and disable tests temporarily
- PR #1950: Fix UMAP test failure



# cuML 0.12.0 (04 Feb 2020)

## New Features
- PR #1483: prims: Fused L2 distance and nearest-neighbor prim
- PR #1494: bench: ml-prims benchmark
- PR #1514: bench: Fused L2 NN prim benchmark
- PR #1411: Cython side of MNMG OLS
- PR #1520: Cython side of MNMG Ridge Regression
- PR #1516: Suppor Vector Regression (epsilon-SVR)

## Improvements
- PR #1638: Update cuml/docs/README.md
- PR #1468: C++: updates to clang format flow to make it more usable among devs
- PR #1473: C++: lazy initialization of "costly" resources inside cumlHandle
- PR #1443: Added a new overloaded GEMM primitive
- PR #1489: Enabling deep trees using Gather tree builder
- PR #1463: Update FAISS submodule to 1.6.1
- PR #1488: Add codeowners
- PR #1432: Row-major (C-style) GPU arrays for benchmarks
- PR #1490: Use dask master instead of conda package for testing
- PR #1375: Naive Bayes & Distributed Naive Bayes
- PR #1377: Add GPU array support for FIL benchmarking
- PR #1493: kmeans: add tiling support for 1-NN computation and use fusedL2-1NN prim for L2 distance metric
- PR #1532: Update CuPy to >= 6.6 and allow 7.0
- PR #1528: Re-enabling KNN using dynamic library loading for UCX in communicator
- PR #1545: Add conda environment version updates to ci script
- PR #1541: Updates for libcudf++ Python refactor
- PR #1555: FIL-SKL, an SKLearn-based benchmark for FIL
- PR #1537: Improve pickling and scoring suppport for many models to support hyperopt
- PR #1551: Change custom kernel to cupy for col/row order transform
- PR #1533: C++: interface header file separation for SVM
- PR #1560: Helper function to allocate all new CuPy arrays with RMM memory management
- PR #1570: Relax nccl in conda recipes to >=2.4 (matching CI)
- PR #1578: Add missing function information to the cuML documenataion
- PR #1584: Add has_scipy utility function for runtime check
- PR #1583: API docs updates for 0.12
- PR #1591: Updated FIL documentation

## Bug Fixes
- PR #1470: Documentation: add make_regression, fix ARIMA section
- PR #1482: Updated the code to remove sklearn from the mbsgd stress test
- PR #1491: Update dev environments for 0.12
- PR #1512: Updating setup_cpu() in SpeedupComparisonRunner
- PR #1498: Add build.sh to code owners
- PR #1505: cmake: added correct dependencies for prims-bench build
- PR #1534: Removed TODO comment in create_ucp_listeners()
- PR #1548: Fixing umap extra unary op in knn graph
- PR #1547: Fixing MNMG kmeans score. Fixing UMAP pickling before fit(). Fixing UMAP test failures.
- PR #1557: Increasing threshold for kmeans score
- PR #1562: Increasing threshold even higher
- PR #1564: Fixed a typo in function cumlMPICommunicator_impl::syncStream
- PR #1569: Remove Scikit-learn exception and depedenncy in SVM
- PR #1575: Add missing dtype parameter in call to strides to order for CuPy 6.6 code path
- PR #1574: Updated the init file to include SVM
- PR #1589: Fixing the default value for RF and updating mnmg predict to accept cudf
- PR #1601: Fixed wrong datatype used in knn voting kernel

# cuML 0.11.0 (11 Dec 2019)

## New Features

- PR #1295: Cython side of MNMG PCA
- PR #1218: prims: histogram prim
- PR #1129: C++: Separate include folder for C++ API distribution
- PR #1282: OPG KNN MNMG Code (disabled for 0.11)
- PR #1242: Initial implementation of FIL sparse forests
- PR #1194: Initial ARIMA time-series modeling support.
- PR #1286: Importing treelite models as FIL sparse forests
- PR #1285: Fea minimum impurity decrease RF param
- PR #1301: Add make_regression to generate regression datasets
- PR #1322: RF pickling using treelite, protobuf and FIL
- PR #1332: Add option to cuml.dask make_blobs to produce dask array
- PR #1307: Add RF regression benchmark
- PR #1327: Update the code to build treelite with protobuf
- PR #1289: Add Python benchmarking support for FIL
- PR #1371: Cython side of MNMG tSVD
- PR #1386: Expose SVC decision function value

## Improvements
- PR #1170: Use git to clone subprojects instead of git submodules
- PR #1239: Updated the treelite version
- PR #1225: setup.py clone dependencies like cmake and correct include paths
- PR #1224: Refactored FIL to prepare for sparse trees
- PR #1249: Include libcuml.so C API in installed targets
- PR #1259: Conda dev environment updates and use libcumlprims current version in CI
- PR #1277: Change dependency order in cmake for better printing at compile time
- PR #1264: Add -s flag to GPU CI pytest for better error printing
- PR #1271: Updated the Ridge regression documentation
- PR #1283: Updated the cuMl docs to include MBSGD and adjusted_rand_score
- PR #1300: Lowercase parameter versions for FIL algorithms
- PR #1312: Update CuPy to version 6.5 and use conda-forge channel
- PR #1336: Import SciKit-Learn models into FIL
- PR #1314: Added options needed for ASVDb output (CUDA ver, etc.), added option
  to select algos
- PR #1335: Options to print available algorithms and datasets
  in the Python benchmark
- PR #1338: Remove BUILD_ABI references in CI scripts
- PR #1340: Updated unit tests to uses larger dataset
- PR #1351: Build treelite temporarily for GPU CI testing of FIL Scikit-learn
  model importing
- PR #1367: --test-split benchmark parameter for train-test split
- PR #1360: Improved tests for importing SciKit-Learn models into FIL
- PR #1368: Add --num-rows benchmark command line argument
- PR #1351: Build treelite temporarily for GPU CI testing of FIL Scikit-learn model importing
- PR #1366: Modify train_test_split to use CuPy and accept device arrays
- PR #1258: Documenting new MPI communicator for multi-node multi-GPU testing
- PR #1345: Removing deprecated should_downcast argument
- PR #1362: device_buffer in UMAP + Sparse prims
- PR #1376: AUTO value for FIL algorithm
- PR #1408: Updated pickle tests to delete the pre-pickled model to prevent pointer leakage
- PR #1357: Run benchmarks multiple times for CI
- PR #1382: ARIMA optimization: move functions to C++ side
- PR #1392: Updated RF code to reduce duplication of the code
- PR #1444: UCX listener running in its own isolated thread
- PR #1445: Improved performance of FIL sparse trees
- PR #1431: Updated API docs
- PR #1441: Remove unused CUDA conda labels
- PR #1439: Match sklearn 0.22 default n_estimators for RF and fix test errors
- PR #1461: Add kneighbors to API docs

## Bug Fixes
- PR #1281: Making rng.h threadsafe
- PR #1212: Fix cmake git cloning always running configure in subprojects
- PR #1261: Fix comms build errors due to cuml++ include folder changes
- PR #1267: Update build.sh for recent change of building comms in main CMakeLists
- PR #1278: Removed incorrect overloaded instance of eigJacobi
- PR #1302: Updates for numba 0.46
- PR #1313: Updated the RF tests to set the seed and n_streams
- PR #1319: Using machineName arg passed in instead of default for ASV reporting
- PR #1326: Fix illegal memory access in make_regression (bounds issue)
- PR #1330: Fix C++ unit test utils for better handling of differences near zero
- PR #1342: Fix to prevent memory leakage in Lasso and ElasticNet
- PR #1337: Fix k-means init from preset cluster centers
- PR #1354: Fix SVM gamma=scale implementation
- PR #1344: Change other solver based methods to create solver object in init
- PR #1373: Fixing a few small bugs in make_blobs and adding asserts to pytests
- PR #1361: Improve SMO error handling
- PR #1384: Lower expectations on batched matrix tests to prevent CI failures
- PR #1380: Fix memory leaks in ARIMA
- PR #1391: Lower expectations on batched matrix tests even more
- PR #1394: Warning added in svd for cuda version 10.1
- PR #1407: Resolved RF predict issues and updated RF docstring
- PR #1401: Patch for lbfgs solver for logistic regression with no l1 penalty
- PR #1416: train_test_split numba and rmm device_array output bugfix
- PR #1419: UMAP pickle tests are using wrong n_neighbors value for trustworthiness
- PR #1438: KNN Classifier to properly return Dataframe with Dataframe input
- PR #1425: Deprecate seed and use random_state similar to Scikit-learn in train_test_split
- PR #1458: Add joblib as an explicit requirement
- PR #1474: Defer knn mnmg to 0.12 nightly builds and disable ucx-py dependency

# cuML 0.10.0 (16 Oct 2019)

## New Features
- PR #1148: C++ benchmark tool for c++/CUDA code inside cuML
- PR #1071: Selective eigen solver of cuSolver
- PR #1073: Updating RF wrappers to use FIL for GPU accelerated prediction
- PR #1104: CUDA 10.1 support
- PR #1113: prims: new batched make-symmetric-matrix primitive
- PR #1112: prims: new batched-gemv primitive
- PR #855: Added benchmark tools
- PR #1149 Add YYMMDD to version tag for nightly conda packages
- PR #892: General Gram matrices prim
- PR #912: Support Vector Machine
- PR #1274: Updated the RF score function to use GPU predict

## Improvements
- PR #961: High Peformance RF; HIST algo
- PR #1028: Dockerfile updates after dir restructure. Conda env yaml to add statsmodels as a dependency
- PR #1047: Consistent OPG interface for kmeans, based on internal libcumlprims update
- PR #763: Add examples to train_test_split documentation
- PR #1093: Unified inference kernels for different FIL algorithms
- PR #1076: Paying off some UMAP / Spectral tech debt.
- PR #1086: Ensure RegressorMixin scorer uses device arrays
- PR #1110: Adding tests to use default values of parameters of the models
- PR #1108: input_to_host_array function in input_utils for input processing to host arrays
- PR #1114: K-means: Exposing useful params, removing unused params, proxying params in Dask
- PR #1138: Implementing ANY_RANK semantics on irecv
- PR #1142: prims: expose separate InType and OutType for unaryOp and binaryOp
- PR #1115: Moving dask_make_blobs to cuml.dask.datasets. Adding conversion to dask.DataFrame
- PR #1136: CUDA 10.1 CI updates
- PR #1135: K-means: add boundary cases for kmeans||, support finer control with convergence
- PR #1163: Some more correctness improvements. Better verbose printing
- PR #1165: Adding except + in all remaining cython
- PR #1186: Using LocalCUDACluster Pytest fixture
- PR #1173: Docs: Barnes Hut TSNE documentation
- PR #1176: Use new RMM API based on Cython
- PR #1219: Adding custom bench_func and verbose logging to cuml.benchmark
- PR #1247: Improved MNMG RF error checking

## Bug Fixes

- PR #1231: RF respect number of cuda streams from cuml handle
- PR #1230: Rf bugfix memleak in regression
- PR #1208: compile dbscan bug
- PR #1016: Use correct libcumlprims version in GPU CI
- PR #1040: Update version of numba in development conda yaml files
- PR #1043: Updates to accomodate cuDF python code reorganization
- PR #1044: Remove nvidia driver installation from ci/cpu/build.sh
- PR #991: Barnes Hut TSNE Memory Issue Fixes
- PR #1075: Pinning Dask version for consistent CI results
- PR #990: Barnes Hut TSNE Memory Issue Fixes
- PR #1066: Using proper set of workers to destroy nccl comms
- PR #1072: Remove pip requirements and setup
- PR #1074: Fix flake8 CI style check
- PR #1087: Accuracy improvement for sqrt/log in RF max_feature
- PR #1088: Change straggling numba python allocations to use RMM
- PR #1106: Pinning Distributed version to match Dask for consistent CI results
- PR #1116: TSNE CUDA 10.1 Bug Fixes
- PR #1132: DBSCAN Batching Bug Fix
- PR #1162: DASK RF random seed bug fix
- PR #1164: Fix check_dtype arg handling for input_to_dev_array
- PR #1171: SVM prediction bug fix
- PR #1177: Update dask and distributed to 2.5
- PR #1204: Fix SVM crash on Turing
- PR #1199: Replaced sprintf() with snprintf() in THROW()
- PR #1205: Update dask-cuda in yml envs
- PR #1211: Fixing Dask k-means transform bug and adding test
- PR #1236: Improve fix for SMO solvers potential crash on Turing
- PR #1251: Disable compiler optimization for CUDA 10.1 for distance prims
- PR #1260: Small bugfix for major conversion in input_utils
- PR #1276: Fix float64 prediction crash in test_random_forest

# cuML 0.9.0 (21 Aug 2019)

## New Features

- PR #894: Convert RF to treelite format
- PR #826: Jones transformation of params for ARIMA models timeSeries ml-prim
- PR #697: Silhouette Score metric ml-prim
- PR #674: KL Divergence metric ml-prim
- PR #787: homogeneity, completeness and v-measure metrics ml-prim
- PR #711: Mutual Information metric ml-prim
- PR #724: Entropy metric ml-prim
- PR #766: Expose score method based on inertia for KMeans
- PR #823: prims: cluster dispersion metric
- PR #816: Added inverse_transform() for LabelEncoder
- PR #789: prims: sampling without replacement
- PR #813: prims: Col major istance prim
- PR #635: Random Forest & Decision Tree Regression (Single-GPU)
- PR #819: Forest Inferencing Library (FIL)
- PR #829: C++: enable nvtx ranges
- PR #835: Holt-Winters algorithm
- PR #837: treelite for decision forest exchange format
- PR #871: Wrapper for FIL
- PR #870: make_blobs python function
- PR #881: wrappers for accuracy_score and adjusted_rand_score functions
- PR #840: Dask RF classification and regression
- PR #870: make_blobs python function
- PR #879: import of treelite models to FIL
- PR #892: General Gram matrices prim
- PR #883: Adding MNMG Kmeans
- PR #930: Dask RF
- PR #882: TSNE - T-Distributed Stochastic Neighbourhood Embedding
- PR #624: Internals API & Graph Based Dimensionality Reductions Callback
- PR #926: Wrapper for FIL
- PR #994: Adding MPI comm impl for testing / benchmarking MNMG CUDA
- PR #960: Enable using libcumlprims for MG algorithms/prims

## Improvements
- PR #822: build: build.sh update to club all make targets together
- PR #807: Added development conda yml files
- PR #840: Require cmake >= 3.14
- PR #832: Stateless Decision Tree and Random Forest API
- PR #857: Small modifications to comms for utilizing IB w/ Dask
- PR #851: Random forest Stateless API wrappers
- PR #865: High Performance RF
- PR #895: Pretty prints arguments!
- PR #920: Add an empty marker kernel for tracing purposes
- PR #915: syncStream added to cumlCommunicator
- PR #922: Random Forest support in FIL
- PR #911: Update headers to credit CannyLabs BH TSNE implementation
- PR #918: Streamline CUDA_REL environment variable
- PR #924: kmeans: updated APIs to be stateless, refactored code for mnmg support
- PR #950: global_bias support in FIL
- PR #773: Significant improvements to input checking of all classes and common input API for Python
- PR #957: Adding docs to RF & KMeans MNMG. Small fixes for release
- PR #965: Making dask-ml a hard dependency
- PR #976: Update api.rst for new 0.9 classes
- PR #973: Use cudaDeviceGetAttribute instead of relying on cudaDeviceProp object being passed
- PR #978: Update README for 0.9
- PR #1009: Fix references to notebooks-contrib
- PR #1015: Ability to control the number of internal streams in cumlHandle_impl via cumlHandle
- PR #1175: Add more modules to docs ToC

## Bug Fixes

- PR #923: Fix misshapen level/trend/season HoltWinters output
- PR #831: Update conda package dependencies to cudf 0.9
- PR #772: Add missing cython headers to SGD and CD
- PR #849: PCA no attribute trans_input_ transform bug fix
- PR #869: Removing incorrect information from KNN Docs
- PR #885: libclang installation fix for GPUCI
- PR #896: Fix typo in comms build instructions
- PR #921: Fix build scripts using incorrect cudf version
- PR #928: TSNE Stability Adjustments
- PR #934: Cache cudaDeviceProp in cumlHandle for perf reasons
- PR #932: Change default param value for RF classifier
- PR #949: Fix dtype conversion tests for unsupported cudf dtypes
- PR #908: Fix local build generated file ownerships
- PR #983: Change RF max_depth default to 16
- PR #987: Change default values for knn
- PR #988: Switch to exact tsne
- PR #991: Cleanup python code in cuml.dask.cluster
- PR #996: ucx_initialized being properly set in CommsContext
- PR #1007: Throws a well defined error when mutigpu is not enabled
- PR #1018: Hint location of nccl in build.sh for CI
- PR #1022: Using random_state to make K-Means MNMG tests deterministic
- PR #1034: Fix typos and formatting issues in RF docs
- PR #1052: Fix the rows_sample dtype to float

# cuML 0.8.0 (27 June 2019)

## New Features

- PR #652: Adjusted Rand Index metric ml-prim
- PR #679: Class label manipulation ml-prim
- PR #636: Rand Index metric ml-prim
- PR #515: Added Random Projection feature
- PR #504: Contingency matrix ml-prim
- PR #644: Add train_test_split utility for cuDF dataframes
- PR #612: Allow Cuda Array Interface, Numba inputs and input code refactor
- PR #641: C: Separate C-wrapper library build to generate libcuml.so
- PR #631: Add nvcategory based ordinal label encoder
- PR #681: Add MBSGDClassifier and MBSGDRegressor classes around SGD
- PR #705: Quasi Newton solver and LogisticRegression Python classes
- PR #670: Add test skipping functionality to build.sh
- PR #678: Random Forest Python class
- PR #684: prims: make_blobs primitive
- PR #673: prims: reduce cols by key primitive
- PR #812: Add cuML Communications API & consolidate Dask cuML

## Improvements

- PR #597: C++ cuML and ml-prims folder refactor
- PR #590: QN Recover from numeric errors
- PR #482: Introduce cumlHandle for pca and tsvd
- PR #573: Remove use of unnecessary cuDF column and series copies
- PR #601: Cython PEP8 cleanup and CI integration
- PR #596: Introduce cumlHandle for ols and ridge
- PR #579: Introduce cumlHandle for cd and sgd, and propagate C++ errors in cython level for cd and sgd
- PR #604: Adding cumlHandle to kNN, spectral methods, and UMAP
- PR #616: Enable clang-format for enforcing coding style
- PR #618: CI: Enable copyright header checks
- PR #622: Updated to use 0.8 dependencies
- PR #626: Added build.sh script, updated CI scripts and documentation
- PR #633: build: Auto-detection of GPU_ARCHS during cmake
- PR #650: Moving brute force kNN to prims. Creating stateless kNN API.
- PR #662: C++: Bulk clang-format updates
- PR #671: Added pickle pytests and correct pickling of Base class
- PR #675: atomicMin/Max(float, double) with integer atomics and bit flipping
- PR #677: build: 'deep-clean' to build.sh to clean faiss build as well
- PR #683: Use stateless c++ API in KNN so that it can be pickled properly
- PR #686: Use stateless c++ API in UMAP so that it can be pickled properly
- PR #695: prims: Refactor pairwise distance
- PR #707: Added stress test and updated documentation for RF
- PR #701: Added emacs temporary file patterns to .gitignore
- PR #606: C++: Added tests for host_buffer and improved device_buffer and host_buffer implementation
- PR #726: Updated RF docs and stress test
- PR #730: Update README and RF docs for 0.8
- PR #744: Random projections generating binomial on device. Fixing tests.
- PR #741: Update API docs for 0.8
- PR #754: Pickling of UMAP/KNN
- PR #753: Made PCA and TSVD picklable
- PR #746: LogisticRegression and QN API docstrings
- PR #820: Updating DEVELOPER GUIDE threading guidelines

## Bug Fixes
- PR #584: Added missing virtual destructor to deviceAllocator and hostAllocator
- PR #620: C++: Removed old unit-test files in ml-prims
- PR #627: C++: Fixed dbscan crash issue filed in 613
- PR #640: Remove setuptools from conda run dependency
- PR #646: Update link in contributing.md
- PR #649: Bug fix to LinAlg::reduce_rows_by_key prim filed in issue #648
- PR #666: fixes to gitutils.py to resolve both string decode and handling of uncommitted files
- PR #676: Fix template parameters in `bernoulli()` implementation.
- PR #685: Make CuPy optional to avoid nccl conda package conflicts
- PR #687: prims: updated tolerance for reduce_cols_by_key unit-tests
- PR #689: Removing extra prints from NearestNeighbors cython
- PR #718: Bug fix for DBSCAN and increasing batch size of sgd
- PR #719: Adding additional checks for dtype of the data
- PR #736: Bug fix for RF wrapper and .cu print function
- PR #547: Fixed issue if C++ compiler is specified via CXX during configure.
- PR #759: Configure Sphinx to render params correctly
- PR #762: Apply threshold to remove flakiness of UMAP tests.
- PR #768: Fixing memory bug from stateless refactor
- PR #782: Nearest neighbors checking properly whether memory should be freed
- PR #783: UMAP was using wrong size for knn computation
- PR #776: Hotfix for self.variables in RF
- PR #777: Fix numpy input bug
- PR #784: Fix jit of shuffle_idx python function
- PR #790: Fix rows_sample input type for RF
- PR #793: Fix for dtype conversion utility for numba arrays without cupy installed
- PR #806: Add a seed for sklearn model in RF test file
- PR #843: Rf quantile fix

# cuML 0.7.0 (10 May 2019)

## New Features

- PR #405: Quasi-Newton GLM Solvers
- PR #277: Add row- and column-wise weighted mean primitive
- PR #424: Add a grid-sync struct for inter-block synchronization
- PR #430: Add R-Squared Score to ml primitives
- PR #463: Add matrix gather to ml primitives
- PR #435: Expose cumlhandle in cython + developer guide
- PR #455: Remove default-stream arguement across ml-prims and cuML
- PR #375: cuml cpp shared library renamed to libcuml++.so
- PR #460: Random Forest & Decision Trees (Single-GPU, Classification)
- PR #491: Add doxygen build target for ml-prims
- PR #505: Add R-Squared Score to python interface
- PR #507: Add coordinate descent for lasso and elastic-net
- PR #511: Add a minmax ml-prim
- PR #516: Added Trustworthiness score feature
- PR #520: Add local build script to mimic gpuCI
- PR #503: Add column-wise matrix sort primitive
- PR #525: Add docs build script to cuML
- PR #528: Remove current KMeans and replace it with a new single GPU implementation built using ML primitives

## Improvements

- PR #481: Refactoring Quasi-Newton to use cumlHandle
- PR #467: Added validity check on cumlHandle_t
- PR #461: Rewrote permute and added column major version
- PR #440: README updates
- PR #295: Improve build-time and the interface e.g., enable bool-OutType, for distance()
- PR #390: Update docs version
- PR #272: Add stream parameters to cublas and cusolver wrapper functions
- PR #447: Added building and running mlprims tests to CI
- PR #445: Lower dbscan memory usage by computing adjacency matrix directly
- PR #431: Add support for fancy iterator input types to LinAlg::reduce_rows_by_key
- PR #394: Introducing cumlHandle API to dbscan and add example
- PR #500: Added CI check for black listed CUDA Runtime API calls
- PR #475: exposing cumlHandle for dbscan from python-side
- PR #395: Edited the CONTRIBUTING.md file
- PR #407: Test files to run stress, correctness and unit tests for cuml algos
- PR #512: generic copy method for copying buffers between device/host
- PR #533: Add cudatoolkit conda dependency
- PR #524: Use cmake find blas and find lapack to pass configure options to faiss
- PR #527: Added notes on UMAP differences from reference implementation
- PR #540: Use latest release version in update-version CI script
- PR #552: Re-enable assert in kmeans tests with xfail as needed
- PR #581: Add shared memory fast col major to row major function back with bound checks
- PR #592: More efficient matrix copy/reverse methods
- PR #721: Added pickle tests for DBSCAN and Random Projections

## Bug Fixes

- PR #334: Fixed segfault in `ML::cumlHandle_impl::destroyResources`
- PR #349: Developer guide clarifications for cumlHandle and cumlHandle_impl
- PR #398: Fix CI scripts to allow nightlies to be uploaded
- PR #399: Skip PCA tests to allow CI to run with driver 418
- PR #422: Issue in the PCA tests was solved and CI can run with driver 418
- PR #409: Add entry to gitmodules to ignore build artifacts
- PR #412: Fix for svdQR function in ml-prims
- PR #438: Code that depended on FAISS was building everytime.
- PR #358: Fixed an issue when switching streams on MLCommon::device_buffer and MLCommon::host_buffer
- PR #434: Fixing bug in CSR tests
- PR #443: Remove defaults channel from ci scripts
- PR #384: 64b index arithmetic updates to the kernels inside ml-prims
- PR #459: Fix for runtime library path of pip package
- PR #464: Fix for C++11 destructor warning in qn
- PR #466: Add support for column-major in LinAlg::*Norm methods
- PR #465: Fixing deadlock issue in GridSync due to consecutive sync calls
- PR #468: Fix dbscan example build failure
- PR #470: Fix resource leakage in Kalman filter python wrapper
- PR #473: Fix gather ml-prim test for change in rng uniform API
- PR #477: Fixes default stream initialization in cumlHandle
- PR #480: Replaced qn_fit() declaration with #include of file containing definition to fix linker error
- PR #495: Update cuDF and RMM versions in GPU ci test scripts
- PR #499: DEVELOPER_GUIDE.md: fixed links and clarified ML::detail::streamSyncer example
- PR #506: Re enable ml-prim tests in CI
- PR #508: Fix for an error with default argument in LinAlg::meanSquaredError
- PR #519: README.md Updates and adding BUILD.md back
- PR #526: Fix the issue of wrong results when fit and transform of PCA are called separately
- PR #531: Fixing missing arguments in updateDevice() for RF
- PR #543: Exposing dbscan batch size through cython API and fixing broken batching
- PR #551: Made use of ZLIB_LIBRARIES consistent between ml_test and ml_mg_test
- PR #557: Modified CI script to run cuML tests before building mlprims and removed lapack flag
- PR #578: Updated Readme.md to add lasso and elastic-net
- PR #580: Fixing cython garbage collection bug in KNN
- PR #577: Use find libz in prims cmake
- PR #594: fixed cuda-memcheck mean_center test failures


# cuML 0.6.1 (09 Apr 2019)

## Bug Fixes

- PR #462 Runtime library path fix for cuML pip package


# cuML 0.6.0 (22 Mar 2019)

## New Features

- PR #249: Single GPU Stochastic Gradient Descent for linear regression, logistic regression, and linear svm with L1, L2, and elastic-net penalties.
- PR #247: Added "proper" CUDA API to cuML
- PR #235: NearestNeighbors MG Support
- PR #261: UMAP Algorithm
- PR #290: NearestNeighbors numpy MG Support
- PR #303: Reusable spectral embedding / clustering
- PR #325: Initial support for single process multi-GPU OLS and tSVD
- PR #271: Initial support for hyperparameter optimization with dask for many models

## Improvements

- PR #144: Dockerfile update and docs for LinearRegression and Kalman Filter.
- PR #168: Add /ci/gpu/build.sh file to cuML
- PR #167: Integrating full-n-final ml-prims repo inside cuml
- PR #198: (ml-prims) Removal of *MG calls + fixed a bug in permute method
- PR #194: Added new ml-prims for supporting LASSO regression.
- PR #114: Building faiss C++ api into libcuml
- PR #64: Using FAISS C++ API in cuML and exposing bindings through cython
- PR #208: Issue ml-common-3: Math.h: swap thrust::for_each with binaryOp,unaryOp
- PR #224: Improve doc strings for readable rendering with readthedocs
- PR #209: Simplify README.md, move build instructions to BUILD.md
- PR #218: Fix RNG to use given seed and adjust RNG test tolerances.
- PR #225: Support for generating random integers
- PR #215: Refactored LinAlg::norm to Stats::rowNorm and added Stats::colNorm
- PR #234: Support for custom output type and passing index value to main_op in *Reduction kernels
- PR #230: Refactored the cuda_utils header
- PR #236: Refactored cuml python package structure to be more sklearn like
- PR #232: Added reduce_rows_by_key
- PR #246: Support for 2 vectors in the matrix vector operator
- PR #244: Fix for single GPU OLS and Ridge to support one column training data
- PR #271: Added get_params and set_params functions for linear and ridge regression
- PR #253: Fix for issue #250-reduce_rows_by_key failed memcheck for small nkeys
- PR #269: LinearRegression, Ridge Python docs update and cleaning
- PR #322: set_params updated
- PR #237: Update build instructions
- PR #275: Kmeans use of faster gpu_matrix
- PR #288: Add n_neighbors to NearestNeighbors constructor
- PR #302: Added FutureWarning for deprecation of current kmeans algorithm
- PR #312: Last minute cleanup before release
- PR #315: Documentation updating and enhancements
- PR #330: Added ignored argument to pca.fit_transform to map to sklearn's implemenation
- PR #342: Change default ABI to ON
- PR #572: Pulling DBSCAN components into reusable primitives


## Bug Fixes

- PR #193: Fix AttributeError in PCA and TSVD
- PR #211: Fixing inconsistent use of proper batch size calculation in DBSCAN
- PR #202: Adding back ability for users to define their own BLAS
- PR #201: Pass CMAKE CUDA path to faiss/configure script
- PR #200 Avoid using numpy via cimport in KNN
- PR #228: Bug fix: LinAlg::unaryOp with 0-length input
- PR #279: Removing faiss-gpu references in README
- PR #321: Fix release script typo
- PR #327: Update conda requirements for version 0.6 requirements
- PR #352: Correctly calculating numpy chunk sizing for kNN
- PR #345: Run python import as part of package build to trigger compilation
- PR #347: Lowering memory usage of kNN.
- PR #355: Fixing issues with very large numpy inputs to SPMG OLS and tSVD.
- PR #357: Removing FAISS requirement from README
- PR #362: Fix for matVecOp crashing on large input sizes
- PR #366: Index arithmetic issue fix with TxN_t class
- PR #376: Disabled kmeans tests since they are currently too sensitive (see #71)
- PR #380: Allow arbitrary data size on ingress for numba_utils.row_matrix
- PR #385: Fix for long import cuml time in containers and fix for setup_pip
- PR #630: Fixing a missing kneighbors in nearest neighbors python proxy

# cuML 0.5.1 (05 Feb 2019)

## Bug Fixes

- PR #189 Avoid using numpy via cimport to prevent ABI issues in Cython compilation


# cuML 0.5.0 (28 Jan 2019)

## New Features

- PR #66: OLS Linear Regression
- PR #44: Distance calculation ML primitives
- PR #69: Ridge (L2 Regularized) Linear Regression
- PR #103: Linear Kalman Filter
- PR #117: Pip install support
- PR #64: Device to device support from cuML device pointers into FAISS

## Improvements

- PR #56: Make OpenMP optional for building
- PR #67: Github issue templates
- PR #44: Refactored DBSCAN to use ML primitives
- PR #91: Pytest cleanup and sklearn toyset datasets based pytests for kmeans and dbscan
- PR #75: C++ example to use kmeans
- PR #117: Use cmake extension to find any zlib installed in system
- PR #94: Add cmake flag to set ABI compatibility
- PR #139: Move thirdparty submodules to root and add symlinks to new locations
- PR #151: Replace TravisCI testing and conda pkg builds with gpuCI
- PR #164: Add numba kernel for faster column to row major transform
- PR #114: Adding FAISS to cuml build

## Bug Fixes

- PR #48: CUDA 10 compilation warnings fix
- PR #51: Fixes to Dockerfile and docs for new build system
- PR #72: Fixes for GCC 7
- PR #96: Fix for kmeans stack overflow with high number of clusters
- PR #105: Fix for AttributeError in kmeans fit method
- PR #113: Removed old  glm python/cython files
- PR #118: Fix for AttributeError in kmeans predict method
- PR #125: Remove randomized solver option from PCA python bindings


# cuML 0.4.0 (05 Dec 2018)

## New Features

## Improvements

- PR #42: New build system: separation of libcuml.so and cuml python package
- PR #43: Added changelog.md

## Bug Fixes


# cuML 0.3.0 (30 Nov 2018)

## New Features

- PR #33: Added ability to call cuML algorithms using numpy arrays

## Improvements

- PR #24: Fix references of python package from cuML to cuml and start using versioneer for better versioning
- PR #40: Added support for refactored cuDF 0.3.0, updated Conda files
- PR #33: Major python test cleaning, all tests pass with cuDF 0.2.0 and 0.3.0. Preparation for new build system
- PR #34: Updated batch count calculation logic in DBSCAN
- PR #35: Beginning of DBSCAN refactor to use cuML mlprims and general improvements

## Bug Fixes

- PR #30: Fixed batch size bug in DBSCAN that caused crash. Also fixed various locations for potential integer overflows
- PR #28: Fix readthedocs build documentation
- PR #29: Fix pytests for cuml name change from cuML
- PR #33: Fixed memory bug that would cause segmentation faults due to numba releasing memory before it was used. Also fixed row major/column major bugs for different algorithms
- PR #36: Fix kmeans gtest to use device data
- PR #38: cuda\_free bug removed that caused google tests to sometimes pass and sometimes fail randomly
- PR #39: Updated cmake to correctly link with CUDA libraries, add CUDA runtime linking and include source files in compile target

# cuML 0.2.0 (02 Nov 2018)

## New Features

- PR #11: Kmeans algorithm added
- PR #7: FAISS KNN wrapper added
- PR #21: Added Conda install support

## Improvements

- PR #15: Added compatibility with cuDF (from prior pyGDF)
- PR #13: Added FAISS to Dockerfile
- PR #21: Added TravisCI build system for CI and Conda builds

## Bug Fixes

- PR #4: Fixed explained variance bug in TSVD
- PR #5: Notebook bug fixes and updated results


# cuML 0.1.0

Initial release including PCA, TSVD, DBSCAN, ml-prims and cython wrappers<|MERGE_RESOLUTION|>--- conflicted
+++ resolved
@@ -61,13 +61,10 @@
 - PR #2146: Remove deprecated kalman filter
 - PR #2151: Add pytest duration and pytest timeout
 - PR #2156: Add Docker 19 support to local gpuci build
-<<<<<<< HEAD
 - PR #2178: Reduce duplicated code in RF
-=======
 - PR #2124: Expand tutorial docs and sample notebook
 - PR #2175: Allow CPU-only and dataset params for benchmark sweeps
 - PR #2193: Order-independent local shuffle in `cuml.dask.make_regression`
->>>>>>> 560c85ab
 
 ## Bug Fixes
 - PR #1939: Fix syntax error in cuml.common.array
