# cuML 0.14.0 (Date TBD)

## New Features
- PR #1980: prim: added a new write-only unary op prim
- PR #1867: C++: add logging interface support in cuML based spdlog
- PR #1902: Multi class inference in FIL C++ and importing multi-class forests from treelite
- PR #1906: UMAP MNMG
- PR #2083: Added dtype, order, and use_full_low_rank to MNMG `make_regression`
- PR #2074: SG and MNMG `make_classification`

## Improvements
- PR #1931: C++: enabled doxygen docs for all of the C++ codebase
- PR #1944: Support for dask_cudf.core.Series in _extract_partitions
- PR #1947: Cleaning up cmake
- PR #1927: Use Cython's `new_build_ext` (if available)
- PR #1946: Removed zlib dependency from cmake
- PR #1873: Remove usage of nvstring and nvcat from LabelEncoder
- PR #1968: Update SVC SVR with cuML Array
- PR #1972: updates to our flow to use conda-forge's clang and clang-tools packages
- PR #1974: Reduce ARIMA testing time
- PR #1984: Enable Ninja build
- PR #2016: Add capability to setup.py and build.sh to fully clean all cython build files and artifacts
- PR #2044: A cuda-memcheck helper wrapper for devs
- PR #2018: Using `cuml.dask.part_utils.extract_partitions` and removing similar, duplicated code
- PR #2019: Enable doxygen build in our nightly doc build CI script
- PR #1996: Cythonize in parallel
- PR #2032: Reduce number of tests for MBSGD to improve CI running time
- PR #2031: Encapsulating UCX-py interactions in singleton
- PR #2029: Add C++ ARIMA log-likelihood benchmark
- PR #2051: Reduce the time required to run dask pca and dask tsvd tests
- PR #1981: Using CumlArray in kNN and DistributedDataHandler in dask kNN
- PR #2053: Introduce verbosity level in C++ layer instead of boolean `verbose` flag
- PR #2047: Make internal streams non-blocking w.r.t. NULL stream
- PR #2048: Random forest testing speedup
- PR #2058: Use CumlArray in Random Projection
- PR #2068: Updating knn class probabilities to use make_monotonic instead of binary search
- PR #2062: Adding random state to UMAP mnmg tests
- PR #2064: Speed-up K-Means test
- PR #2015: Renaming .h to .cuh in solver, dbscan and svm
- PR #2080: Improved import of sparse FIL forests from treelite
- PR #2090: Upgrade C++ build to C++14 standard
- PR #2089: CI: enabled cuda-memcheck on ml-prims unit-tests during nightly build
- PR #2118: Updating SGD & mini-batch estimators to use CumlArray
- PR #2120: Speeding up dask RandomForest tests
- PR #1883: Use CumlArray in ARIMA
- PR #2135: A few optimizations to UMAP fuzzy simplicial set
- PR #2098: Renaming .h to .cuh in decision_tree, glm, pca
<<<<<<< HEAD
- PR #2150: Remove deprecated RMM calls in RMM allocator adapter
=======
- PR #2146: Remove deprecated kalman filter
>>>>>>> 519eeb2d

## Bug Fixes
- PR #1939: Fix syntax error in cuml.common.array
- PR #1941: Remove c++ cuda flag that was getting duplicated in CMake
- PR #1971: python: Correctly honor --singlegpu option and CUML_BUILD_PATH env variable
- PR #1969: Update libcumlprims to 0.14
- PR #1973: Add missing mg files for setup.py --singlegpu flag
- PR #1993: Set `umap_transform_reproducibility` tests to xfail
- PR #2004: Refactoring the arguments to `plant()` call
- PR #2017: Fixing memory issue in weak cc prim
- PR #2028: Skipping UMAP knn reproducibility tests until we figure out why its failing in CUDA 10.2
- PR #2024: Fixed cuda-memcheck errors with sample-without-replacement prim
- PR #1540: prims: support for custom math-type used for computation inside adjusted rand index prim
- PR #2059: Make all Scipy imports conditional
- PR #2077L dask-make blobs arguments to match sklearn
- PR #2078: Ignore negative cache indices in get_vecs
- PR #2084: Fixed cuda-memcheck errors with COO unit-tests
- PR #2087: Fixed cuda-memcheck errors with dispersion prim
- PR #2096: Fixed syntax error with nightly build command for memcheck unit-tests
- PR #2115: Fixed contingency matrix prim unit-tests for computing correct golden values
- PR #2107: Fix PCA transform
- PR #2109: input_to_cuml_array __cuda_array_interface__ bugfix
- PR #2117: cuDF __array__ exception small fixes
- PR #2144: Remove GPU arch < 60 from CMake build

# cuML 0.13.0 (Date TBD)

## New Features
- PR #1777: Python bindings for entropy
- PR #1742: Mean squared error implementation with cupy
- PR #1817: Confusion matrix implementation with cupy (SNSG and MNMG)
- PR #1766: Mean absolute error implementation with cupy
- PR #1766: Mean squared log error implementation with cupy
- PR #1635: cuML Array shim and configurable output added to cluster methods
- PR #1892: One hot encoder implementation with cupy
- PR #1586: Seasonal ARIMA
- PR #1683: cuml.dask make_regression
- PR #1689: Add framework for cuML Dask serializers
- PR #1709: Add `decision_function()` and `predict_proba()` for LogisticRegression
- PR #1714: Add `print_env.sh` file to gather important environment details
- PR #1750: LinearRegression CumlArray for configurable output
- PR #1767: Single GPU decomposition models configurable output
- PR #1646: Using FIL to predict in MNMG RF
- PR #1778: Make cuML Handle picklable
- PR #1738: cuml.dask refactor beginning and dask array input option for OLS, Ridge and KMeans
- PR #1874: Add predict_proba function to RF classifier
- PR #1815: Adding KNN parameter to UMAP
- PR #1978: Adding `predict_proba` function to dask RF

## Improvements
- PR #1644: Add `predict_proba()` for FIL binary classifier
- PR #1620: Pickling tests now automatically finds all model classes inheriting from cuml.Base
- PR #1637: Update to newer treelite version with XGBoost 1.0 compatibility
- PR #1632: Fix MBSGD models inheritance, they now inherits from cuml.Base
- PR #1628: Remove submodules from cuML
- PR #1755: Expose the build_treelite function for python
- PR #1649: Add the fil_sparse_format variable option to RF API
- PR #1647: storage_type=AUTO uses SPARSE for large models
- PR #1668: Update the warning statement thrown in RF when the seed is set but n_streams is not 1
- PR #1662: use of direct cusparse calls for coo2csr, instead of depending on nvgraph
- PR #1747: C++: dbscan performance improvements and cleanup
- PR #1697: Making trustworthiness batchable and using proper workspace
- PR #1721: Improving UMAP pytests
- PR #1717: Call `rmm_cupy_allocator` for CuPy allocations
- PR #1718: Import `using_allocator` from `cupy.cuda`
- PR #1723: Update RF Classifier to throw an exception for multi-class pickling
- PR #1726: Decorator to allocate CuPy arrays with RMM
- PR #1719: UMAP random seed reproducibility
- PR #1748: Test serializing `CumlArray` objects
- PR #1776: Refactoring pca/tsvd distributed
- PR #1762: Update CuPy requirement to 7
- PR #1768: C++: Different input and output types for add and subtract prims
- PR #1790: Add support for multiple seeding in k-means++
- PR #1805: Adding new Dask cuda serializers to naive bayes + a trivial perf update
- PR #1812: C++: bench: UMAP benchmark cases added
- PR #1795: Add capability to build CumlArray from bytearray/memoryview objects
- PR #1824: C++: improving the performance of UMAP algo
- PR #1816: Add ARIMA notebook
- PR #1856: Update docs for 0.13
- PR #1827: Add HPO demo Notebook
- PR #1825: `--nvtx` option in `build.sh`
- PR #1847: Update XGBoost version for CI
- PR #1837: Simplify cuML Array construction
- PR #1848: Rely on subclassing for cuML Array serialization
- PR #1866: Minimizing client memory pressure on Naive Bayes
- PR #1788: Removing complexity bottleneck in S-ARIMA
- PR #1873: Remove usage of nvstring and nvcat from LabelEncoder
- PR #1891: Additional improvements to naive bayes tree reduction

## Bug Fixes
- PR #1835 : Fix calling default RF Classification always
- PT #1904: replace cub sort
- PR #1833: Fix depth issue in shallow RF regression estimators
- PR #1770: Warn that KalmanFilter is deprecated
- PR #1775: Allow CumlArray to work with inputs that have no 'strides' in array interface
- PR #1594: Train-test split is now reproducible
- PR #1590: Fix destination directory structure for run-clang-format.py
- PR #1611: Fixing pickling errors for KNN classifier and regressor
- PR #1617: Fixing pickling issues for SVC and SVR
- PR #1634: Fix title in KNN docs
- PR #1627: Adding a check for multi-class data in RF classification
- PR #1654: Skip treelite patch if its already been applied
- PR #1661: Fix nvstring variable name
- PR #1673: Using struct for caching dlsym state in communicator
- PR #1659: TSNE - introduce 'convert_dtype' and refactor class attr 'Y' to 'embedding_'
- PR #1672: Solver 'svd' in Linear and Ridge Regressors when n_cols=1
- PR #1670: Lasso & ElasticNet - cuml Handle added
- PR #1671: Update for accessing cuDF Series pointer
- PR #1652: Support XGBoost 1.0+ models in FIL
- PR #1702: Fix LightGBM-FIL validation test
- PR #1701: test_score kmeans test passing with newer cupy version
- PR #1706: Remove multi-class bug from QuasiNewton
- PR #1699: Limit CuPy to <7.2 temporarily
- PR #1708: Correctly deallocate cuML handles in Cython
- PR #1730: Fixes to KF for test stability (mainly in CUDA 10.2)
- PR #1729: Fixing naive bayes UCX serialization problem in fit()
- PR #1749: bug fix rf classifier/regressor on seg fault in bench
- PR #1751: Updated RF documentation
- PR #1765: Update the checks for using RF GPU predict
- PR #1787: C++: unit-tests to check for RF accuracy. As well as a bug fix to improve RF accuracy
- PR #1793: Updated fil pyx to solve memory leakage issue
- PR #1810: Quickfix - chunkage in dask make_regression
- PR #1842: DistributedDataHandler not properly setting 'multiple'
- PR #1849: Critical fix in ARIMA initial estimate
- PR #1851: Fix for cuDF behavior change for multidimensional arrays
- PR #1852: Remove Thrust warnings
- PR #1868: Turning off IPC caching until it is fixed in UCX-py/UCX
- PR #1876: UMAP exponential decay parameters fix
- PR #1887: Fix hasattr for missing attributes on base models
- PR #1877: Remove resetting index in shuffling in train_test_split
- PR #1893: Updating UCX in comms to match current UCX-py
- PR #1888: Small train_test_split test fix
- PR #1899: Fix dask `extract_partitions()`, remove transformation as instance variable in PCA and TSVD and match sklearn APIs
- PR #1920: Temporarily raising threshold for UMAP reproducibility tests
- PR #1918: Create memleak fixture to skip memleak tests in CI for now
- PR #1926: Update batch matrix test margins
- PR #1925: Fix failing dask tests
- PR #1936: Update DaskRF regression test to xfail
- PR #1932: Isolating cause of make_blobs failure
- PR #1951: Dask Random forest regression CPU predict bug fix
- PR #1948: Adjust BatchedMargin margin and disable tests temporarily
- PR #1950: Fix UMAP test failure



# cuML 0.12.0 (04 Feb 2020)

## New Features
- PR #1483: prims: Fused L2 distance and nearest-neighbor prim
- PR #1494: bench: ml-prims benchmark
- PR #1514: bench: Fused L2 NN prim benchmark
- PR #1411: Cython side of MNMG OLS
- PR #1520: Cython side of MNMG Ridge Regression
- PR #1516: Suppor Vector Regression (epsilon-SVR)

## Improvements
- PR #1638: Update cuml/docs/README.md
- PR #1468: C++: updates to clang format flow to make it more usable among devs
- PR #1473: C++: lazy initialization of "costly" resources inside cumlHandle
- PR #1443: Added a new overloaded GEMM primitive
- PR #1489: Enabling deep trees using Gather tree builder
- PR #1463: Update FAISS submodule to 1.6.1
- PR #1488: Add codeowners
- PR #1432: Row-major (C-style) GPU arrays for benchmarks
- PR #1490: Use dask master instead of conda package for testing
- PR #1375: Naive Bayes & Distributed Naive Bayes
- PR #1377: Add GPU array support for FIL benchmarking
- PR #1493: kmeans: add tiling support for 1-NN computation and use fusedL2-1NN prim for L2 distance metric
- PR #1532: Update CuPy to >= 6.6 and allow 7.0
- PR #1528: Re-enabling KNN using dynamic library loading for UCX in communicator
- PR #1545: Add conda environment version updates to ci script
- PR #1541: Updates for libcudf++ Python refactor
- PR #1555: FIL-SKL, an SKLearn-based benchmark for FIL
- PR #1537: Improve pickling and scoring suppport for many models to support hyperopt
- PR #1551: Change custom kernel to cupy for col/row order transform
- PR #1533: C++: interface header file separation for SVM
- PR #1560: Helper function to allocate all new CuPy arrays with RMM memory management
- PR #1570: Relax nccl in conda recipes to >=2.4 (matching CI)
- PR #1578: Add missing function information to the cuML documenataion
- PR #1584: Add has_scipy utility function for runtime check
- PR #1583: API docs updates for 0.12
- PR #1591: Updated FIL documentation

## Bug Fixes
- PR #1470: Documentation: add make_regression, fix ARIMA section
- PR #1482: Updated the code to remove sklearn from the mbsgd stress test
- PR #1491: Update dev environments for 0.12
- PR #1512: Updating setup_cpu() in SpeedupComparisonRunner
- PR #1498: Add build.sh to code owners
- PR #1505: cmake: added correct dependencies for prims-bench build
- PR #1534: Removed TODO comment in create_ucp_listeners()
- PR #1548: Fixing umap extra unary op in knn graph
- PR #1547: Fixing MNMG kmeans score. Fixing UMAP pickling before fit(). Fixing UMAP test failures.
- PR #1557: Increasing threshold for kmeans score
- PR #1562: Increasing threshold even higher
- PR #1564: Fixed a typo in function cumlMPICommunicator_impl::syncStream
- PR #1569: Remove Scikit-learn exception and depedenncy in SVM
- PR #1575: Add missing dtype parameter in call to strides to order for CuPy 6.6 code path
- PR #1574: Updated the init file to include SVM
- PR #1589: Fixing the default value for RF and updating mnmg predict to accept cudf
- PR #1601: Fixed wrong datatype used in knn voting kernel

# cuML 0.11.0 (11 Dec 2019)

## New Features

- PR #1295: Cython side of MNMG PCA
- PR #1218: prims: histogram prim
- PR #1129: C++: Separate include folder for C++ API distribution
- PR #1282: OPG KNN MNMG Code (disabled for 0.11)
- PR #1242: Initial implementation of FIL sparse forests
- PR #1194: Initial ARIMA time-series modeling support.
- PR #1286: Importing treelite models as FIL sparse forests
- PR #1285: Fea minimum impurity decrease RF param
- PR #1301: Add make_regression to generate regression datasets
- PR #1322: RF pickling using treelite, protobuf and FIL
- PR #1332: Add option to cuml.dask make_blobs to produce dask array
- PR #1307: Add RF regression benchmark
- PR #1327: Update the code to build treelite with protobuf
- PR #1289: Add Python benchmarking support for FIL
- PR #1371: Cython side of MNMG tSVD
- PR #1386: Expose SVC decision function value

## Improvements
- PR #1170: Use git to clone subprojects instead of git submodules
- PR #1239: Updated the treelite version
- PR #1225: setup.py clone dependencies like cmake and correct include paths
- PR #1224: Refactored FIL to prepare for sparse trees
- PR #1249: Include libcuml.so C API in installed targets
- PR #1259: Conda dev environment updates and use libcumlprims current version in CI
- PR #1277: Change dependency order in cmake for better printing at compile time
- PR #1264: Add -s flag to GPU CI pytest for better error printing
- PR #1271: Updated the Ridge regression documentation
- PR #1283: Updated the cuMl docs to include MBSGD and adjusted_rand_score
- PR #1300: Lowercase parameter versions for FIL algorithms
- PR #1312: Update CuPy to version 6.5 and use conda-forge channel
- PR #1336: Import SciKit-Learn models into FIL
- PR #1314: Added options needed for ASVDb output (CUDA ver, etc.), added option
  to select algos
- PR #1335: Options to print available algorithms and datasets
  in the Python benchmark
- PR #1338: Remove BUILD_ABI references in CI scripts
- PR #1340: Updated unit tests to uses larger dataset
- PR #1351: Build treelite temporarily for GPU CI testing of FIL Scikit-learn
  model importing
- PR #1367: --test-split benchmark parameter for train-test split
- PR #1360: Improved tests for importing SciKit-Learn models into FIL
- PR #1368: Add --num-rows benchmark command line argument
- PR #1351: Build treelite temporarily for GPU CI testing of FIL Scikit-learn model importing
- PR #1366: Modify train_test_split to use CuPy and accept device arrays
- PR #1258: Documenting new MPI communicator for multi-node multi-GPU testing
- PR #1345: Removing deprecated should_downcast argument
- PR #1362: device_buffer in UMAP + Sparse prims
- PR #1376: AUTO value for FIL algorithm
- PR #1408: Updated pickle tests to delete the pre-pickled model to prevent pointer leakage
- PR #1357: Run benchmarks multiple times for CI
- PR #1382: ARIMA optimization: move functions to C++ side
- PR #1392: Updated RF code to reduce duplication of the code
- PR #1444: UCX listener running in its own isolated thread
- PR #1445: Improved performance of FIL sparse trees
- PR #1431: Updated API docs
- PR #1441: Remove unused CUDA conda labels
- PR #1439: Match sklearn 0.22 default n_estimators for RF and fix test errors
- PR #1461: Add kneighbors to API docs

## Bug Fixes
- PR #1281: Making rng.h threadsafe
- PR #1212: Fix cmake git cloning always running configure in subprojects
- PR #1261: Fix comms build errors due to cuml++ include folder changes
- PR #1267: Update build.sh for recent change of building comms in main CMakeLists
- PR #1278: Removed incorrect overloaded instance of eigJacobi
- PR #1302: Updates for numba 0.46
- PR #1313: Updated the RF tests to set the seed and n_streams
- PR #1319: Using machineName arg passed in instead of default for ASV reporting
- PR #1326: Fix illegal memory access in make_regression (bounds issue)
- PR #1330: Fix C++ unit test utils for better handling of differences near zero
- PR #1342: Fix to prevent memory leakage in Lasso and ElasticNet
- PR #1337: Fix k-means init from preset cluster centers
- PR #1354: Fix SVM gamma=scale implementation
- PR #1344: Change other solver based methods to create solver object in init
- PR #1373: Fixing a few small bugs in make_blobs and adding asserts to pytests
- PR #1361: Improve SMO error handling
- PR #1384: Lower expectations on batched matrix tests to prevent CI failures
- PR #1380: Fix memory leaks in ARIMA
- PR #1391: Lower expectations on batched matrix tests even more
- PR #1394: Warning added in svd for cuda version 10.1
- PR #1407: Resolved RF predict issues and updated RF docstring
- PR #1401: Patch for lbfgs solver for logistic regression with no l1 penalty
- PR #1416: train_test_split numba and rmm device_array output bugfix
- PR #1419: UMAP pickle tests are using wrong n_neighbors value for trustworthiness
- PR #1438: KNN Classifier to properly return Dataframe with Dataframe input
- PR #1425: Deprecate seed and use random_state similar to Scikit-learn in train_test_split
- PR #1458: Add joblib as an explicit requirement
- PR #1474: Defer knn mnmg to 0.12 nightly builds and disable ucx-py dependency

# cuML 0.10.0 (16 Oct 2019)

## New Features
- PR #1148: C++ benchmark tool for c++/CUDA code inside cuML
- PR #1071: Selective eigen solver of cuSolver
- PR #1073: Updating RF wrappers to use FIL for GPU accelerated prediction
- PR #1104: CUDA 10.1 support
- PR #1113: prims: new batched make-symmetric-matrix primitive
- PR #1112: prims: new batched-gemv primitive
- PR #855: Added benchmark tools
- PR #1149 Add YYMMDD to version tag for nightly conda packages
- PR #892: General Gram matrices prim
- PR #912: Support Vector Machine
- PR #1274: Updated the RF score function to use GPU predict

## Improvements
- PR #961: High Peformance RF; HIST algo
- PR #1028: Dockerfile updates after dir restructure. Conda env yaml to add statsmodels as a dependency
- PR #1047: Consistent OPG interface for kmeans, based on internal libcumlprims update
- PR #763: Add examples to train_test_split documentation
- PR #1093: Unified inference kernels for different FIL algorithms
- PR #1076: Paying off some UMAP / Spectral tech debt.
- PR #1086: Ensure RegressorMixin scorer uses device arrays
- PR #1110: Adding tests to use default values of parameters of the models
- PR #1108: input_to_host_array function in input_utils for input processing to host arrays
- PR #1114: K-means: Exposing useful params, removing unused params, proxying params in Dask
- PR #1138: Implementing ANY_RANK semantics on irecv
- PR #1142: prims: expose separate InType and OutType for unaryOp and binaryOp
- PR #1115: Moving dask_make_blobs to cuml.dask.datasets. Adding conversion to dask.DataFrame
- PR #1136: CUDA 10.1 CI updates
- PR #1135: K-means: add boundary cases for kmeans||, support finer control with convergence
- PR #1163: Some more correctness improvements. Better verbose printing
- PR #1165: Adding except + in all remaining cython
- PR #1186: Using LocalCUDACluster Pytest fixture
- PR #1173: Docs: Barnes Hut TSNE documentation
- PR #1176: Use new RMM API based on Cython
- PR #1219: Adding custom bench_func and verbose logging to cuml.benchmark
- PR #1247: Improved MNMG RF error checking

## Bug Fixes

- PR #1231: RF respect number of cuda streams from cuml handle
- PR #1230: Rf bugfix memleak in regression
- PR #1208: compile dbscan bug
- PR #1016: Use correct libcumlprims version in GPU CI
- PR #1040: Update version of numba in development conda yaml files
- PR #1043: Updates to accomodate cuDF python code reorganization
- PR #1044: Remove nvidia driver installation from ci/cpu/build.sh
- PR #991: Barnes Hut TSNE Memory Issue Fixes
- PR #1075: Pinning Dask version for consistent CI results
- PR #990: Barnes Hut TSNE Memory Issue Fixes
- PR #1066: Using proper set of workers to destroy nccl comms
- PR #1072: Remove pip requirements and setup
- PR #1074: Fix flake8 CI style check
- PR #1087: Accuracy improvement for sqrt/log in RF max_feature
- PR #1088: Change straggling numba python allocations to use RMM
- PR #1106: Pinning Distributed version to match Dask for consistent CI results
- PR #1116: TSNE CUDA 10.1 Bug Fixes
- PR #1132: DBSCAN Batching Bug Fix
- PR #1162: DASK RF random seed bug fix
- PR #1164: Fix check_dtype arg handling for input_to_dev_array
- PR #1171: SVM prediction bug fix
- PR #1177: Update dask and distributed to 2.5
- PR #1204: Fix SVM crash on Turing
- PR #1199: Replaced sprintf() with snprintf() in THROW()
- PR #1205: Update dask-cuda in yml envs
- PR #1211: Fixing Dask k-means transform bug and adding test
- PR #1236: Improve fix for SMO solvers potential crash on Turing
- PR #1251: Disable compiler optimization for CUDA 10.1 for distance prims
- PR #1260: Small bugfix for major conversion in input_utils
- PR #1276: Fix float64 prediction crash in test_random_forest

# cuML 0.9.0 (21 Aug 2019)

## New Features

- PR #894: Convert RF to treelite format
- PR #826: Jones transformation of params for ARIMA models timeSeries ml-prim
- PR #697: Silhouette Score metric ml-prim
- PR #674: KL Divergence metric ml-prim
- PR #787: homogeneity, completeness and v-measure metrics ml-prim
- PR #711: Mutual Information metric ml-prim
- PR #724: Entropy metric ml-prim
- PR #766: Expose score method based on inertia for KMeans
- PR #823: prims: cluster dispersion metric
- PR #816: Added inverse_transform() for LabelEncoder
- PR #789: prims: sampling without replacement
- PR #813: prims: Col major istance prim
- PR #635: Random Forest & Decision Tree Regression (Single-GPU)
- PR #819: Forest Inferencing Library (FIL)
- PR #829: C++: enable nvtx ranges
- PR #835: Holt-Winters algorithm
- PR #837: treelite for decision forest exchange format
- PR #871: Wrapper for FIL
- PR #870: make_blobs python function
- PR #881: wrappers for accuracy_score and adjusted_rand_score functions
- PR #840: Dask RF classification and regression
- PR #870: make_blobs python function
- PR #879: import of treelite models to FIL
- PR #892: General Gram matrices prim
- PR #883: Adding MNMG Kmeans
- PR #930: Dask RF
- PR #882: TSNE - T-Distributed Stochastic Neighbourhood Embedding
- PR #624: Internals API & Graph Based Dimensionality Reductions Callback
- PR #926: Wrapper for FIL
- PR #994: Adding MPI comm impl for testing / benchmarking MNMG CUDA
- PR #960: Enable using libcumlprims for MG algorithms/prims

## Improvements
- PR #822: build: build.sh update to club all make targets together
- PR #807: Added development conda yml files
- PR #840: Require cmake >= 3.14
- PR #832: Stateless Decision Tree and Random Forest API
- PR #857: Small modifications to comms for utilizing IB w/ Dask
- PR #851: Random forest Stateless API wrappers
- PR #865: High Performance RF
- PR #895: Pretty prints arguments!
- PR #920: Add an empty marker kernel for tracing purposes
- PR #915: syncStream added to cumlCommunicator
- PR #922: Random Forest support in FIL
- PR #911: Update headers to credit CannyLabs BH TSNE implementation
- PR #918: Streamline CUDA_REL environment variable
- PR #924: kmeans: updated APIs to be stateless, refactored code for mnmg support
- PR #950: global_bias support in FIL
- PR #773: Significant improvements to input checking of all classes and common input API for Python
- PR #957: Adding docs to RF & KMeans MNMG. Small fixes for release
- PR #965: Making dask-ml a hard dependency
- PR #976: Update api.rst for new 0.9 classes
- PR #973: Use cudaDeviceGetAttribute instead of relying on cudaDeviceProp object being passed
- PR #978: Update README for 0.9
- PR #1009: Fix references to notebooks-contrib
- PR #1015: Ability to control the number of internal streams in cumlHandle_impl via cumlHandle
- PR #1175: Add more modules to docs ToC

## Bug Fixes

- PR #923: Fix misshapen level/trend/season HoltWinters output
- PR #831: Update conda package dependencies to cudf 0.9
- PR #772: Add missing cython headers to SGD and CD
- PR #849: PCA no attribute trans_input_ transform bug fix
- PR #869: Removing incorrect information from KNN Docs
- PR #885: libclang installation fix for GPUCI
- PR #896: Fix typo in comms build instructions
- PR #921: Fix build scripts using incorrect cudf version
- PR #928: TSNE Stability Adjustments
- PR #934: Cache cudaDeviceProp in cumlHandle for perf reasons
- PR #932: Change default param value for RF classifier
- PR #949: Fix dtype conversion tests for unsupported cudf dtypes
- PR #908: Fix local build generated file ownerships
- PR #983: Change RF max_depth default to 16
- PR #987: Change default values for knn
- PR #988: Switch to exact tsne
- PR #991: Cleanup python code in cuml.dask.cluster
- PR #996: ucx_initialized being properly set in CommsContext
- PR #1007: Throws a well defined error when mutigpu is not enabled
- PR #1018: Hint location of nccl in build.sh for CI
- PR #1022: Using random_state to make K-Means MNMG tests deterministic
- PR #1034: Fix typos and formatting issues in RF docs
- PR #1052: Fix the rows_sample dtype to float

# cuML 0.8.0 (27 June 2019)

## New Features

- PR #652: Adjusted Rand Index metric ml-prim
- PR #679: Class label manipulation ml-prim
- PR #636: Rand Index metric ml-prim
- PR #515: Added Random Projection feature
- PR #504: Contingency matrix ml-prim
- PR #644: Add train_test_split utility for cuDF dataframes
- PR #612: Allow Cuda Array Interface, Numba inputs and input code refactor
- PR #641: C: Separate C-wrapper library build to generate libcuml.so
- PR #631: Add nvcategory based ordinal label encoder
- PR #681: Add MBSGDClassifier and MBSGDRegressor classes around SGD
- PR #705: Quasi Newton solver and LogisticRegression Python classes
- PR #670: Add test skipping functionality to build.sh
- PR #678: Random Forest Python class
- PR #684: prims: make_blobs primitive
- PR #673: prims: reduce cols by key primitive
- PR #812: Add cuML Communications API & consolidate Dask cuML

## Improvements

- PR #597: C++ cuML and ml-prims folder refactor
- PR #590: QN Recover from numeric errors
- PR #482: Introduce cumlHandle for pca and tsvd
- PR #573: Remove use of unnecessary cuDF column and series copies
- PR #601: Cython PEP8 cleanup and CI integration
- PR #596: Introduce cumlHandle for ols and ridge
- PR #579: Introduce cumlHandle for cd and sgd, and propagate C++ errors in cython level for cd and sgd
- PR #604: Adding cumlHandle to kNN, spectral methods, and UMAP
- PR #616: Enable clang-format for enforcing coding style
- PR #618: CI: Enable copyright header checks
- PR #622: Updated to use 0.8 dependencies
- PR #626: Added build.sh script, updated CI scripts and documentation
- PR #633: build: Auto-detection of GPU_ARCHS during cmake
- PR #650: Moving brute force kNN to prims. Creating stateless kNN API.
- PR #662: C++: Bulk clang-format updates
- PR #671: Added pickle pytests and correct pickling of Base class
- PR #675: atomicMin/Max(float, double) with integer atomics and bit flipping
- PR #677: build: 'deep-clean' to build.sh to clean faiss build as well
- PR #683: Use stateless c++ API in KNN so that it can be pickled properly
- PR #686: Use stateless c++ API in UMAP so that it can be pickled properly
- PR #695: prims: Refactor pairwise distance
- PR #707: Added stress test and updated documentation for RF
- PR #701: Added emacs temporary file patterns to .gitignore
- PR #606: C++: Added tests for host_buffer and improved device_buffer and host_buffer implementation
- PR #726: Updated RF docs and stress test
- PR #730: Update README and RF docs for 0.8
- PR #744: Random projections generating binomial on device. Fixing tests.
- PR #741: Update API docs for 0.8
- PR #754: Pickling of UMAP/KNN
- PR #753: Made PCA and TSVD picklable
- PR #746: LogisticRegression and QN API docstrings
- PR #820: Updating DEVELOPER GUIDE threading guidelines

## Bug Fixes
- PR #584: Added missing virtual destructor to deviceAllocator and hostAllocator
- PR #620: C++: Removed old unit-test files in ml-prims
- PR #627: C++: Fixed dbscan crash issue filed in 613
- PR #640: Remove setuptools from conda run dependency
- PR #646: Update link in contributing.md
- PR #649: Bug fix to LinAlg::reduce_rows_by_key prim filed in issue #648
- PR #666: fixes to gitutils.py to resolve both string decode and handling of uncommitted files
- PR #676: Fix template parameters in `bernoulli()` implementation.
- PR #685: Make CuPy optional to avoid nccl conda package conflicts
- PR #687: prims: updated tolerance for reduce_cols_by_key unit-tests
- PR #689: Removing extra prints from NearestNeighbors cython
- PR #718: Bug fix for DBSCAN and increasing batch size of sgd
- PR #719: Adding additional checks for dtype of the data
- PR #736: Bug fix for RF wrapper and .cu print function
- PR #547: Fixed issue if C++ compiler is specified via CXX during configure.
- PR #759: Configure Sphinx to render params correctly
- PR #762: Apply threshold to remove flakiness of UMAP tests.
- PR #768: Fixing memory bug from stateless refactor
- PR #782: Nearest neighbors checking properly whether memory should be freed
- PR #783: UMAP was using wrong size for knn computation
- PR #776: Hotfix for self.variables in RF
- PR #777: Fix numpy input bug
- PR #784: Fix jit of shuffle_idx python function
- PR #790: Fix rows_sample input type for RF
- PR #793: Fix for dtype conversion utility for numba arrays without cupy installed
- PR #806: Add a seed for sklearn model in RF test file
- PR #843: Rf quantile fix

# cuML 0.7.0 (10 May 2019)

## New Features

- PR #405: Quasi-Newton GLM Solvers
- PR #277: Add row- and column-wise weighted mean primitive
- PR #424: Add a grid-sync struct for inter-block synchronization
- PR #430: Add R-Squared Score to ml primitives
- PR #463: Add matrix gather to ml primitives
- PR #435: Expose cumlhandle in cython + developer guide
- PR #455: Remove default-stream arguement across ml-prims and cuML
- PR #375: cuml cpp shared library renamed to libcuml++.so
- PR #460: Random Forest & Decision Trees (Single-GPU, Classification)
- PR #491: Add doxygen build target for ml-prims
- PR #505: Add R-Squared Score to python interface
- PR #507: Add coordinate descent for lasso and elastic-net
- PR #511: Add a minmax ml-prim
- PR #516: Added Trustworthiness score feature
- PR #520: Add local build script to mimic gpuCI
- PR #503: Add column-wise matrix sort primitive
- PR #525: Add docs build script to cuML
- PR #528: Remove current KMeans and replace it with a new single GPU implementation built using ML primitives

## Improvements

- PR #481: Refactoring Quasi-Newton to use cumlHandle
- PR #467: Added validity check on cumlHandle_t
- PR #461: Rewrote permute and added column major version
- PR #440: README updates
- PR #295: Improve build-time and the interface e.g., enable bool-OutType, for distance()
- PR #390: Update docs version
- PR #272: Add stream parameters to cublas and cusolver wrapper functions
- PR #447: Added building and running mlprims tests to CI
- PR #445: Lower dbscan memory usage by computing adjacency matrix directly
- PR #431: Add support for fancy iterator input types to LinAlg::reduce_rows_by_key
- PR #394: Introducing cumlHandle API to dbscan and add example
- PR #500: Added CI check for black listed CUDA Runtime API calls
- PR #475: exposing cumlHandle for dbscan from python-side
- PR #395: Edited the CONTRIBUTING.md file
- PR #407: Test files to run stress, correctness and unit tests for cuml algos
- PR #512: generic copy method for copying buffers between device/host
- PR #533: Add cudatoolkit conda dependency
- PR #524: Use cmake find blas and find lapack to pass configure options to faiss
- PR #527: Added notes on UMAP differences from reference implementation
- PR #540: Use latest release version in update-version CI script
- PR #552: Re-enable assert in kmeans tests with xfail as needed
- PR #581: Add shared memory fast col major to row major function back with bound checks
- PR #592: More efficient matrix copy/reverse methods
- PR #721: Added pickle tests for DBSCAN and Random Projections

## Bug Fixes

- PR #334: Fixed segfault in `ML::cumlHandle_impl::destroyResources`
- PR #349: Developer guide clarifications for cumlHandle and cumlHandle_impl
- PR #398: Fix CI scripts to allow nightlies to be uploaded
- PR #399: Skip PCA tests to allow CI to run with driver 418
- PR #422: Issue in the PCA tests was solved and CI can run with driver 418
- PR #409: Add entry to gitmodules to ignore build artifacts
- PR #412: Fix for svdQR function in ml-prims
- PR #438: Code that depended on FAISS was building everytime.
- PR #358: Fixed an issue when switching streams on MLCommon::device_buffer and MLCommon::host_buffer
- PR #434: Fixing bug in CSR tests
- PR #443: Remove defaults channel from ci scripts
- PR #384: 64b index arithmetic updates to the kernels inside ml-prims
- PR #459: Fix for runtime library path of pip package
- PR #464: Fix for C++11 destructor warning in qn
- PR #466: Add support for column-major in LinAlg::*Norm methods
- PR #465: Fixing deadlock issue in GridSync due to consecutive sync calls
- PR #468: Fix dbscan example build failure
- PR #470: Fix resource leakage in Kalman filter python wrapper
- PR #473: Fix gather ml-prim test for change in rng uniform API
- PR #477: Fixes default stream initialization in cumlHandle
- PR #480: Replaced qn_fit() declaration with #include of file containing definition to fix linker error
- PR #495: Update cuDF and RMM versions in GPU ci test scripts
- PR #499: DEVELOPER_GUIDE.md: fixed links and clarified ML::detail::streamSyncer example
- PR #506: Re enable ml-prim tests in CI
- PR #508: Fix for an error with default argument in LinAlg::meanSquaredError
- PR #519: README.md Updates and adding BUILD.md back
- PR #526: Fix the issue of wrong results when fit and transform of PCA are called separately
- PR #531: Fixing missing arguments in updateDevice() for RF
- PR #543: Exposing dbscan batch size through cython API and fixing broken batching
- PR #551: Made use of ZLIB_LIBRARIES consistent between ml_test and ml_mg_test
- PR #557: Modified CI script to run cuML tests before building mlprims and removed lapack flag
- PR #578: Updated Readme.md to add lasso and elastic-net
- PR #580: Fixing cython garbage collection bug in KNN
- PR #577: Use find libz in prims cmake
- PR #594: fixed cuda-memcheck mean_center test failures


# cuML 0.6.1 (09 Apr 2019)

## Bug Fixes

- PR #462 Runtime library path fix for cuML pip package


# cuML 0.6.0 (22 Mar 2019)

## New Features

- PR #249: Single GPU Stochastic Gradient Descent for linear regression, logistic regression, and linear svm with L1, L2, and elastic-net penalties.
- PR #247: Added "proper" CUDA API to cuML
- PR #235: NearestNeighbors MG Support
- PR #261: UMAP Algorithm
- PR #290: NearestNeighbors numpy MG Support
- PR #303: Reusable spectral embedding / clustering
- PR #325: Initial support for single process multi-GPU OLS and tSVD
- PR #271: Initial support for hyperparameter optimization with dask for many models

## Improvements

- PR #144: Dockerfile update and docs for LinearRegression and Kalman Filter.
- PR #168: Add /ci/gpu/build.sh file to cuML
- PR #167: Integrating full-n-final ml-prims repo inside cuml
- PR #198: (ml-prims) Removal of *MG calls + fixed a bug in permute method
- PR #194: Added new ml-prims for supporting LASSO regression.
- PR #114: Building faiss C++ api into libcuml
- PR #64: Using FAISS C++ API in cuML and exposing bindings through cython
- PR #208: Issue ml-common-3: Math.h: swap thrust::for_each with binaryOp,unaryOp
- PR #224: Improve doc strings for readable rendering with readthedocs
- PR #209: Simplify README.md, move build instructions to BUILD.md
- PR #218: Fix RNG to use given seed and adjust RNG test tolerances.
- PR #225: Support for generating random integers
- PR #215: Refactored LinAlg::norm to Stats::rowNorm and added Stats::colNorm
- PR #234: Support for custom output type and passing index value to main_op in *Reduction kernels
- PR #230: Refactored the cuda_utils header
- PR #236: Refactored cuml python package structure to be more sklearn like
- PR #232: Added reduce_rows_by_key
- PR #246: Support for 2 vectors in the matrix vector operator
- PR #244: Fix for single GPU OLS and Ridge to support one column training data
- PR #271: Added get_params and set_params functions for linear and ridge regression
- PR #253: Fix for issue #250-reduce_rows_by_key failed memcheck for small nkeys
- PR #269: LinearRegression, Ridge Python docs update and cleaning
- PR #322: set_params updated
- PR #237: Update build instructions
- PR #275: Kmeans use of faster gpu_matrix
- PR #288: Add n_neighbors to NearestNeighbors constructor
- PR #302: Added FutureWarning for deprecation of current kmeans algorithm
- PR #312: Last minute cleanup before release
- PR #315: Documentation updating and enhancements
- PR #330: Added ignored argument to pca.fit_transform to map to sklearn's implemenation
- PR #342: Change default ABI to ON
- PR #572: Pulling DBSCAN components into reusable primitives


## Bug Fixes

- PR #193: Fix AttributeError in PCA and TSVD
- PR #211: Fixing inconsistent use of proper batch size calculation in DBSCAN
- PR #202: Adding back ability for users to define their own BLAS
- PR #201: Pass CMAKE CUDA path to faiss/configure script
- PR #200 Avoid using numpy via cimport in KNN
- PR #228: Bug fix: LinAlg::unaryOp with 0-length input
- PR #279: Removing faiss-gpu references in README
- PR #321: Fix release script typo
- PR #327: Update conda requirements for version 0.6 requirements
- PR #352: Correctly calculating numpy chunk sizing for kNN
- PR #345: Run python import as part of package build to trigger compilation
- PR #347: Lowering memory usage of kNN.
- PR #355: Fixing issues with very large numpy inputs to SPMG OLS and tSVD.
- PR #357: Removing FAISS requirement from README
- PR #362: Fix for matVecOp crashing on large input sizes
- PR #366: Index arithmetic issue fix with TxN_t class
- PR #376: Disabled kmeans tests since they are currently too sensitive (see #71)
- PR #380: Allow arbitrary data size on ingress for numba_utils.row_matrix
- PR #385: Fix for long import cuml time in containers and fix for setup_pip
- PR #630: Fixing a missing kneighbors in nearest neighbors python proxy

# cuML 0.5.1 (05 Feb 2019)

## Bug Fixes

- PR #189 Avoid using numpy via cimport to prevent ABI issues in Cython compilation


# cuML 0.5.0 (28 Jan 2019)

## New Features

- PR #66: OLS Linear Regression
- PR #44: Distance calculation ML primitives
- PR #69: Ridge (L2 Regularized) Linear Regression
- PR #103: Linear Kalman Filter
- PR #117: Pip install support
- PR #64: Device to device support from cuML device pointers into FAISS

## Improvements

- PR #56: Make OpenMP optional for building
- PR #67: Github issue templates
- PR #44: Refactored DBSCAN to use ML primitives
- PR #91: Pytest cleanup and sklearn toyset datasets based pytests for kmeans and dbscan
- PR #75: C++ example to use kmeans
- PR #117: Use cmake extension to find any zlib installed in system
- PR #94: Add cmake flag to set ABI compatibility
- PR #139: Move thirdparty submodules to root and add symlinks to new locations
- PR #151: Replace TravisCI testing and conda pkg builds with gpuCI
- PR #164: Add numba kernel for faster column to row major transform
- PR #114: Adding FAISS to cuml build

## Bug Fixes

- PR #48: CUDA 10 compilation warnings fix
- PR #51: Fixes to Dockerfile and docs for new build system
- PR #72: Fixes for GCC 7
- PR #96: Fix for kmeans stack overflow with high number of clusters
- PR #105: Fix for AttributeError in kmeans fit method
- PR #113: Removed old  glm python/cython files
- PR #118: Fix for AttributeError in kmeans predict method
- PR #125: Remove randomized solver option from PCA python bindings


# cuML 0.4.0 (05 Dec 2018)

## New Features

## Improvements

- PR #42: New build system: separation of libcuml.so and cuml python package
- PR #43: Added changelog.md

## Bug Fixes


# cuML 0.3.0 (30 Nov 2018)

## New Features

- PR #33: Added ability to call cuML algorithms using numpy arrays

## Improvements

- PR #24: Fix references of python package from cuML to cuml and start using versioneer for better versioning
- PR #40: Added support for refactored cuDF 0.3.0, updated Conda files
- PR #33: Major python test cleaning, all tests pass with cuDF 0.2.0 and 0.3.0. Preparation for new build system
- PR #34: Updated batch count calculation logic in DBSCAN
- PR #35: Beginning of DBSCAN refactor to use cuML mlprims and general improvements

## Bug Fixes

- PR #30: Fixed batch size bug in DBSCAN that caused crash. Also fixed various locations for potential integer overflows
- PR #28: Fix readthedocs build documentation
- PR #29: Fix pytests for cuml name change from cuML
- PR #33: Fixed memory bug that would cause segmentation faults due to numba releasing memory before it was used. Also fixed row major/column major bugs for different algorithms
- PR #36: Fix kmeans gtest to use device data
- PR #38: cuda\_free bug removed that caused google tests to sometimes pass and sometimes fail randomly
- PR #39: Updated cmake to correctly link with CUDA libraries, add CUDA runtime linking and include source files in compile target

# cuML 0.2.0 (02 Nov 2018)

## New Features

- PR #11: Kmeans algorithm added
- PR #7: FAISS KNN wrapper added
- PR #21: Added Conda install support

## Improvements

- PR #15: Added compatibility with cuDF (from prior pyGDF)
- PR #13: Added FAISS to Dockerfile
- PR #21: Added TravisCI build system for CI and Conda builds

## Bug Fixes

- PR #4: Fixed explained variance bug in TSVD
- PR #5: Notebook bug fixes and updated results


# cuML 0.1.0

Initial release including PCA, TSVD, DBSCAN, ml-prims and cython wrappers<|MERGE_RESOLUTION|>--- conflicted
+++ resolved
@@ -45,11 +45,8 @@
 - PR #1883: Use CumlArray in ARIMA
 - PR #2135: A few optimizations to UMAP fuzzy simplicial set
 - PR #2098: Renaming .h to .cuh in decision_tree, glm, pca
-<<<<<<< HEAD
 - PR #2150: Remove deprecated RMM calls in RMM allocator adapter
-=======
 - PR #2146: Remove deprecated kalman filter
->>>>>>> 519eeb2d
 
 ## Bug Fixes
 - PR #1939: Fix syntax error in cuml.common.array
