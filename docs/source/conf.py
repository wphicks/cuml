--- conflicted
+++ resolved
@@ -58,11 +58,7 @@
 # built documents.
 #
 # The short X.Y version.
-<<<<<<< HEAD
-version = '0.4.0'
-=======
 version = '0.4'
->>>>>>> 03737c95
 # The full version, including alpha/beta/rc tags.
 release = '0.4.0'
 
