--- conflicted
+++ resolved
@@ -223,11 +223,8 @@
   src/common/cuml_api.cpp
   src/umap/umap.cu
   src/solver/solver.cu
-<<<<<<< HEAD
   src/random_projection/rproj.cu
-=======
   src/metrics/metrics.cu
->>>>>>> 48ff5d86
   src/decisiontree/decisiontree.cu
   src/randomforest/randomforest.cu)
 
