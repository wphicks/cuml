/*
 * Copyright (c) 2018, NVIDIA CORPORATION.
 *
 * Licensed under the Apache License, Version 2.0 (the "License");
 * you may not use this file except in compliance with the License.
 * You may obtain a copy of the License at
 *
 *     http://www.apache.org/licenses/LICENSE-2.0
 *
 * Unless required by applicable law or agreed to in writing, software
 * distributed under the License is distributed on an "AS IS" BASIS,
 * WITHOUT WARRANTIES OR CONDITIONS OF ANY KIND, either express or implied.
 * See the License for the specific language governing permissions and
 * limitations under the License.
 */

#pragma once
#include <utils.h>
#include "histogram/histogram.cuh"
#include "kernels/gini.cuh"
#include "kernels/minmax.cuh"
#include "kernels/split_labels.cuh"
#include "kernels/col_condenser.cuh"
#include "kernels/evaluate.cuh"
#include "memory.cuh"
#include "Timer.h"
#include <vector>
#include <algorithm>
#include <numeric>
#include <map>
#include <climits>

namespace ML {
	namespace DecisionTree {

		struct Question {
			int column;
			float value;

			void update(GiniQuestion ques) {
				column = ques.column;
				value = ques.value;
			};
		};

		struct TreeNode
		{
			TreeNode *left = NULL;
			TreeNode *right = NULL;
			int class_predict;
			Question question;
#ifdef PRINT_GINI
			float gini_val;
#endif
			void print(std::ostream& os)
			{
				if (left == NULL && right == NULL)
#ifdef PRINT_GINI
					os << "(leaf, " << class_predict << ", " << gini_val << ")" ;
#else
					os << "(leaf, " << class_predict << ")" ;
#endif
				else
#ifdef PRINT_GINI
					os << "(" << question.column << ", " << question.value << ", " << gini_val << ")" ;
#else
					os << "(" << question.column << ", " << question.value << ")" ;
#endif
				return;
			}
		};
		std::ostream& operator<<(std::ostream& os, TreeNode* node)
		{
			node->print(os);
			return os;
		}
		struct DataInfo
		{
			unsigned int NLocalrows;
			unsigned int NGlobalrows;
			unsigned int Ncols;
		};

		class DecisionTreeClassifier
		{
		private:
			TreeNode *root = NULL;
			int nbins;
			DataInfo dinfo;
			int treedepth;
			int depth_counter = 0;
			int maxleaves;
			int leaf_counter = 0;
			std::vector<TemporaryMemory*> tempmem;
			size_t total_temp_mem;
			const int MAXSTREAMS = 1;
			const int BATCH_BINS = 8;
			int n_unique_labels = -1; // number of unique labels in dataset
			double construct_time;
		public:
			// Expects column major float dataset, integer labels
			// data, labels are both device ptr.
			// Assumption: labels are all mapped to contiguous numbers starting from 0 during preprocessing. Needed for gini hist impl.
			void fit(float *data, const int ncols, const int nrows, int *labels, unsigned int *rowids, const int n_sampled_rows, int unique_labels, int maxdepth = -1, int max_leaf_nodes = -1, const float colper = 1.0, int n_bins = 8)
			{
				return plant(data, ncols, nrows, labels, rowids, n_sampled_rows, unique_labels, maxdepth, max_leaf_nodes, colper, n_bins);
			}

			// Same as above fit, but planting is better for a tree then fitting.
			void plant(float *data, const int ncols, const int nrows, int *labels, unsigned int *rowids, const int n_sampled_rows, int unique_labels, int maxdepth = -1, int max_leaf_nodes = -1, const float colper = 1.0, int n_bins = 8)
			{
				dinfo.NLocalrows = nrows;
				dinfo.NGlobalrows = nrows;
				dinfo.Ncols = ncols;
				nbins = n_bins;
				treedepth = maxdepth;
				maxleaves = max_leaf_nodes;
				tempmem.resize(MAXSTREAMS);
				n_unique_labels = unique_labels;

				ASSERT((BATCH_BINS <= n_bins), "BATCH_BINS %d should not be > n_bins %d", BATCH_BINS, n_bins);

				for(int i = 0;i<MAXSTREAMS;i++)
					{
						tempmem[i] = new TemporaryMemory(n_sampled_rows, MAXSTREAMS, unique_labels, BATCH_BINS);

					}
				total_temp_mem = tempmem[0]->totalmem;
				total_temp_mem *= MAXSTREAMS;
				GiniInfo split_info;
				Timer timer;
				root = grow_tree(data, colper, labels, 0, rowids, n_sampled_rows, split_info);
				construct_time = timer.getElapsedSeconds();

				for(int i = 0;i<MAXSTREAMS;i++)
					{
						delete tempmem[i];
					}
				
				return;
			}
			
			/* Predict a label for single row for a given tree. */
			int predict(const float * row, bool verbose=false) {
				ASSERT(root, "Cannot predict w/ empty tree!");
				return classify(row, root, verbose);	
			}

			// Printing utility for high level tree info.
			void print_tree_summary()
			{
				std::cout << " Decision Tree depth --> " << depth_counter << " and n_leaves --> " << leaf_counter << std::endl;
				std::cout << " Total temporary memory usage--> "<< ((double)total_temp_mem / (1024*1024)) << "  MB" << std::endl;
				std::cout << " Tree growing time --> " << construct_time << " seconds" << std::endl;
			}

			// Printing utility for debug and looking at nodes and leaves.
			void print()
			{
				print_tree_summary();
				print_node("", root, false);
			}

		private:
			TreeNode* grow_tree(float *data, const float colper, int *labels, int depth, unsigned int* rowids, const int n_sampled_rows, GiniInfo prev_split_info)
			{
				TreeNode *node = new TreeNode();
				GiniQuestion ques;
				Question node_ques;
				float gain = 0.0;
				GiniInfo split_info[3]; // basis, left, right. Populate this
				split_info[0] = prev_split_info;

				bool condition = ((depth != 0) && (prev_split_info.best_gini == 0.0f));  // This node is a leaf, no need to search for best split
				if (!condition)  {
					find_best_fruit(data,  labels, colper, ques, gain, rowids, n_sampled_rows, &split_info[0], depth);  //ques and gain are output here
					condition = condition || (gain == 0.0f);
				}
				
				if (treedepth != -1)
					condition = (condition || (depth == treedepth));

				if (maxleaves != -1)
					condition = (condition || (leaf_counter >= maxleaves)); // FIXME not fully respecting maxleaves, but >= constraints it more than ==
				
				if (condition)
					{
<<<<<<< HEAD
						//int *sampledlabels = tempmem[0]->sampledlabels;
						//get_sampled_labels(labels, sampledlabels, rowids, n_sampled_rows);
=======
>>>>>>> 2fe0d998
						node->class_predict = get_class_hist(split_info[0].hist);
#ifdef PRINT_GINI
						node->gini_val = split_info[0].best_gini;
#endif
						leaf_counter++;
						if (depth > depth_counter)
							depth_counter = depth;
					}
				else
					{
						int nrowsleft, nrowsright;
						split_branch(data, ques, n_sampled_rows, nrowsleft, nrowsright, rowids); // populates ques.value
						node_ques.update(ques);
						//std::cout << "split branch: " << n_sampled_rows << ", " << nrowsleft << ", " << nrowsright <<  ", ques (value, column) " << ques.value << ", " << ques.column << std::endl;
						node->question = node_ques;
						node->left = grow_tree(data, colper, labels, depth+1, &rowids[0], nrowsleft, split_info[1]);
						node->right = grow_tree(data, colper, labels, depth+1, &rowids[nrowsleft], nrowsright, split_info[2]);
#ifdef PRINT_GINI
						node->gini_val = split_info[0].best_gini;
#endif
					}
				return node;
			}
			
			/* depth is used to distinguish between root and other tree nodes for computations */
			void find_best_fruit(float *data, int *labels, const float colper, GiniQuestion& ques, float& gain, unsigned int* rowids, const int n_sampled_rows, GiniInfo split_info[3], int depth)
			{
				gain = 0.0f;
				
				// Bootstrap columns
				std::vector<int> colselector(dinfo.Ncols);
				std::iota(colselector.begin(), colselector.end(), 0);
				std::random_shuffle(colselector.begin(), colselector.end());
				colselector.resize((int)(colper * dinfo.Ncols ));

				int *labelptr = tempmem[0]->sampledlabels;
				get_sampled_labels(labels, labelptr, rowids, n_sampled_rows);

				// Optimize ginibefore; no need to compute except for root.
				if (depth == 0) {
					gini(labelptr, n_sampled_rows, tempmem[0], split_info[0], n_unique_labels);
				}
				int current_nbins = (n_sampled_rows < nbins) ? n_sampled_rows+1 : nbins;

				for (int i=0; i<colselector.size(); i++) {

					GiniInfo local_split_info[3];
					local_split_info[0] = split_info[0];
					int streamid = i % MAXSTREAMS;
					float *sampledcolumn = tempmem[streamid]->sampledcolumns;
					int *sampledlabels = tempmem[streamid]->sampledlabels;

					// Note: we could  potentially merge get_sampled_column and min_and_max work into a single kernel
					get_sampled_column(&data[dinfo.NLocalrows*colselector[i]], sampledcolumn, rowids, n_sampled_rows, tempmem[streamid]->stream);
						
					// Populates tempmem[streamid]->d_min_max (thrust pair)
					min_and_max(sampledcolumn, n_sampled_rows, tempmem[streamid]);

					// info_gain, local_split_info correspond to the best split
					int batch_bins = current_nbins - 1; //TODO batch_bins is always nbins - 1. 
					int batch_id = 0;
					ASSERT(batch_bins <= BATCH_BINS, "Invalid batch_bins");

					float info_gain = batch_evaluate_gini(sampledcolumn, labelptr, current_nbins,
														batch_bins, batch_id, n_sampled_rows, n_unique_labels,
														&local_split_info[0], tempmem[streamid]);

					ASSERT(info_gain >= 0.0, "Cannot have negative info_gain %f", info_gain);

					// Find best info across batches
					if (info_gain > gain) {
						gain = info_gain;
						// Need to get the delta and base_quesval info from device memory
						CUDA_CHECK(cudaMemcpyAsync(tempmem[streamid]->h_ques_info, tempmem[streamid]->d_ques_info, 2 * sizeof(float), cudaMemcpyDeviceToHost, tempmem[streamid]->stream));
						CUDA_CHECK(cudaStreamSynchronize(tempmem[streamid]->stream));
						float delta = tempmem[streamid]->h_ques_info[0];
						float base_quesval = tempmem[streamid]->h_ques_info[1];

						ques.set_question_fields(colselector[i], batch_id, delta, base_quesval);

						for (int tmp = 0; tmp < 3; tmp++) split_info[tmp] = local_split_info[tmp];
					}
				}
				CUDA_CHECK(cudaDeviceSynchronize());
			}


			void split_branch(float *data, GiniQuestion & ques, const int n_sampled_rows, int& nrowsleft, int& nrowsright, unsigned int* rowids)
			{
				float *colptr = &data[dinfo.NLocalrows * ques.column];
				float *sampledcolumn = tempmem[0]->sampledcolumns;

				get_sampled_column(colptr, sampledcolumn, rowids, n_sampled_rows);
				make_split(sampledcolumn, ques, n_sampled_rows, nrowsleft, nrowsright, rowids, tempmem[0]);

				return;
			}


			int classify(const float * row, TreeNode * node, bool verbose=false) {
				Question q = node->question;
				if (node->left && (row[q.column] <= q.value)) {
					if (verbose)
						std::cout << "Classifying Left @ node w/ column " << q.column << " and value " << q.value << std::endl;
					return classify(row, node->left, verbose);
				} else if (node->right && (row[q.column] > q.value)) {
					if (verbose)
						std::cout << "Classifying Right @ node w/ column " << q.column << " and value " << q.value << std::endl;
					return classify(row, node->right, verbose);
				} else {
					if (verbose)
						std::cout << "Leaf node. Predicting " << node->class_predict << std::endl;
					return node->class_predict;
				}
			}

			void print_node(const std::string& prefix, TreeNode* node, bool isLeft)
			{
				if ( node != NULL )
					{
						std::cout << prefix;

						std::cout << (isLeft ? "├" : "└" );

						// print the value of the node
						std::cout << node << std::endl;

						// enter the next tree level - left and right branch
						print_node( prefix + (isLeft ? "│   " : "    "), node->left, true);
						print_node( prefix + (isLeft ? "│   " : "    "), node->right, false);
					}
			}

		};

	} //End namespace DecisionTree

} //End namespace ML<|MERGE_RESOLUTION|>--- conflicted
+++ resolved
@@ -185,11 +185,6 @@
 				
 				if (condition)
 					{
-<<<<<<< HEAD
-						//int *sampledlabels = tempmem[0]->sampledlabels;
-						//get_sampled_labels(labels, sampledlabels, rowids, n_sampled_rows);
-=======
->>>>>>> 2fe0d998
 						node->class_predict = get_class_hist(split_info[0].hist);
 #ifdef PRINT_GINI
 						node->gini_val = split_info[0].best_gini;
