/*
 * Copyright (c) 2018, NVIDIA CORPORATION.
 *
 * Licensed under the Apache License, Version 2.0 (the "License");
 * you may not use this file except in compliance with the License.
 * You may obtain a copy of the License at
 *
 *     http://www.apache.org/licenses/LICENSE-2.0
 *
 * Unless required by applicable law or agreed to in writing, software
 * distributed under the License is distributed on an "AS IS" BASIS,
 * WITHOUT WARRANTIES OR CONDITIONS OF ANY KIND, either express or implied.
 * See the License for the specific language governing permissions and
 * limitations under the License.
 */
#include "ols.h"
#include "ridge.h"
#include "glm.hpp"
#include "glm/qn/qn.h"
<<<<<<< HEAD
#include "cuML.hpp"
=======
#include "glm/glm_api.h"
>>>>>>> 54729fa5

namespace ML {
namespace GLM {

using namespace MLCommon;

void olsFit(float *input, int n_rows, int n_cols, float *labels, float *coef,
            float *intercept, bool fit_intercept, bool normalize, int algo) {
    cumlHandle handle;
    olsFit(handle.getImpl(), input, n_rows, n_cols, labels, coef, intercept, fit_intercept,
           normalize, handle.getStream(), algo);
    ///@todo this should go away after cumlHandle exposure in the interface
    CUDA_CHECK(cudaStreamSynchronize(handle.getStream()));
}

void olsFit(double *input, int n_rows, int n_cols, double *labels, double *coef,
		double *intercept, bool fit_intercept, bool normalize, int algo) {
    cumlHandle handle;
    olsFit(handle.getImpl(), input, n_rows, n_cols, labels, coef, intercept, fit_intercept,
           normalize, handle.getStream(), algo);
    ///@todo this should go away after cumlHandle exposure in the interface
    CUDA_CHECK(cudaStreamSynchronize(handle.getStream()));
}

void olsPredict(const float *input, int n_rows, int n_cols, const float *coef,
		float intercept, float *preds) {
    cumlHandle handle;
    olsPredict(handle.getImpl(), input, n_rows, n_cols, coef, intercept, preds,
               handle.getStream());
    ///@todo this should go away after cumlHandle exposure in the interface
    CUDA_CHECK(cudaStreamSynchronize(handle.getStream()));
}

void olsPredict(const double *input, int n_rows, int n_cols, const double *coef,
		double intercept, double *preds) {
    cumlHandle handle;
    olsPredict(handle.getImpl(), input, n_rows, n_cols, coef, intercept, preds,
               handle.getStream());
    ///@todo this should go away after cumlHandle exposure in the interface
    CUDA_CHECK(cudaStreamSynchronize(handle.getStream()));
}

void ridgeFit(float *input, int n_rows, int n_cols, float *labels, float *alpha,
		int n_alpha, float *coef, float *intercept, bool fit_intercept,
		bool normalize, int algo) {
    cumlHandle handle;
    ridgeFit(handle.getImpl(), input, n_rows, n_cols, labels, alpha, n_alpha, coef, intercept,
             fit_intercept, normalize, handle.getStream(), algo);
    ///@todo this should go away after cumlHandle exposure in the interface
    CUDA_CHECK(cudaStreamSynchronize(handle.getStream()));
}

void ridgeFit(double *input, int n_rows, int n_cols, double *labels,
		double *alpha, int n_alpha, double *coef, double *intercept,
		bool fit_intercept, bool normalize, int algo) {
    cumlHandle handle;
    ridgeFit(handle.getImpl(), input, n_rows, n_cols, labels, alpha, n_alpha, coef, intercept,
             fit_intercept, normalize, handle.getStream(), algo);
    ///@todo this should go away after cumlHandle exposure in the interface
    CUDA_CHECK(cudaStreamSynchronize(handle.getStream()));
}

void ridgePredict(const float *input, int n_rows, int n_cols, const float *coef,
		float intercept, float *preds) {
    cumlHandle handle;
    ridgePredict(handle.getImpl(), input, n_rows, n_cols, coef, intercept, preds, handle.getStream());
    ///@todo this should go away after cumlHandle exposure in the interface
    CUDA_CHECK(cudaStreamSynchronize(handle.getStream()));
}

void ridgePredict(const double *input, int n_rows, int n_cols, const double *coef,
		double intercept, double *preds) {
    cumlHandle handle;
    ridgePredict(handle.getImpl(), input, n_rows, n_cols, coef, intercept, preds, handle.getStream());
    ///@todo this should go away after cumlHandle exposure in the interface
    CUDA_CHECK(cudaStreamSynchronize(handle.getStream()));
}

void qnFit(const cumlHandle &cuml_handle, float *X, float *y, int N, int D,
           int C, bool fit_intercept, float l1, float l2, int max_iter,
           float grad_tol, int linesearch_max_iter, int lbfgs_memory,
           int verbosity, float *w0, float *f, int *num_iters, bool X_col_major,
           int loss_type) {

  qnFit(cuml_handle.getImpl(), X, y, N, D, C, fit_intercept, l1, l2, max_iter,
        grad_tol, linesearch_max_iter, lbfgs_memory, verbosity, w0, f,
        num_iters, X_col_major, loss_type, cuml_handle.getStream());
}

void qnFit(const cumlHandle &cuml_handle, double *X, double *y, int N, int D,
           int C, bool fit_intercept, double l1, double l2, int max_iter,
           double grad_tol, int linesearch_max_iter, int lbfgs_memory,
           int verbosity, double *w0, double *f, int *num_iters,
           bool X_col_major, int loss_type) {

  qnFit(cuml_handle.getImpl(), X, y, N, D, C, fit_intercept, l1, l2, max_iter,
        grad_tol, linesearch_max_iter, lbfgs_memory, verbosity, w0, f,
        num_iters, X_col_major, loss_type, cuml_handle.getStream());
}

void qnPredict(const cumlHandle &cuml_handle, float *X, int N, int D, int C,
               bool fit_intercept, float *params, bool X_col_major,
               int loss_type, float *preds) {
  qnPredict(cuml_handle.getImpl(), X, N, D, C, fit_intercept, params,
            X_col_major, loss_type, preds, cuml_handle.getStream());
}

void qnPredict(const cumlHandle &cuml_handle, double *X, int N, int D, int C,
               bool fit_intercept, double *params, bool X_col_major,
               int loss_type, double *preds) {
  qnPredict(cuml_handle.getImpl(), X, N, D, C, fit_intercept, params,
            X_col_major, loss_type, preds, cuml_handle.getStream());
}

} // namespace GLM
} // namespace ML

extern "C" cumlError_t cumlSpQnFit(cumlHandle_t cuml_handle, float *X, float *y,
                                   int N, int D, int C, bool fit_intercept,
                                   float l1, float l2, int max_iter,
                                   float grad_tol, int linesearch_max_iter,
                                   int lbfgs_memory, int verbosity, float *w0,
                                   float *f, int *num_iters, bool X_col_major,
                                   int loss_type) {
  cumlError_t status;
  ML::cumlHandle *handle_ptr;
  std::tie(handle_ptr, status) = ML::handleMap.lookupHandlePointer(cuml_handle);
  if (status == CUML_SUCCESS) {
    try {
      ML::GLM::qnFit(*handle_ptr, X, y, N, D, C, fit_intercept, l1, l2,
                     max_iter, grad_tol, linesearch_max_iter, lbfgs_memory,
                     verbosity, w0, f, num_iters, X_col_major, loss_type);

    }
    // TODO: Implement this
    // catch (const MLCommon::Exception& e)
    //{
    //    //log e.what()?
    //    status =  e.getErrorCode();
    //}
    catch (...) {
      status = CUML_ERROR_UNKNOWN;
    }
  }
  return status;
}

extern "C" cumlError_t
cumlDpQnFit(cumlHandle_t cuml_handle, double *X, double *y, int N, int D, int C,
            bool fit_intercept, double l1, double l2, int max_iter,
            double grad_tol, int linesearch_max_iter, int lbfgs_memory,
            int verbosity, double *w0, double *f, int *num_iters,
            bool X_col_major, int loss_type) {
  cumlError_t status;
  ML::cumlHandle *handle_ptr;
  std::tie(handle_ptr, status) = ML::handleMap.lookupHandlePointer(cuml_handle);
  if (status == CUML_SUCCESS) {
    try {
      ML::GLM::qnFit(*handle_ptr, X, y, N, D, C, fit_intercept, l1, l2,
                     max_iter, grad_tol, linesearch_max_iter, lbfgs_memory,
                     verbosity, w0, f, num_iters, X_col_major, loss_type);

    }
    // TODO: Implement this
    // catch (const MLCommon::Exception& e)
    //{
    //    //log e.what()?
    //    status =  e.getErrorCode();
    //}
    catch (...) {
      status = CUML_ERROR_UNKNOWN;
    }
  }
  return status;
}<|MERGE_RESOLUTION|>--- conflicted
+++ resolved
@@ -17,11 +17,8 @@
 #include "ridge.h"
 #include "glm.hpp"
 #include "glm/qn/qn.h"
-<<<<<<< HEAD
 #include "cuML.hpp"
-=======
 #include "glm/glm_api.h"
->>>>>>> 54729fa5
 
 namespace ML {
 namespace GLM {
