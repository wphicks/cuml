--- conflicted
+++ resolved
@@ -145,46 +145,6 @@
                     " enable multiGPU support.")
 
 
-<<<<<<< HEAD
-=======
-def patch_cupy_sparse_serialization(client):
-    """
-    This function provides a temporary fix for a bug
-    in CuPy that doesn't properly serialize cuSPARSE handles.
-
-    Reference: https://github.com/cupy/cupy/issues/3061
-
-    Parameters
-    ----------
-
-    client : dask.distributed.Client client to use
-    """
-
-    def patch_func():
-        def serialize_mat_descriptor(m):
-            return cp.cupy.cusparse.MatDescriptor.create, ()
-
-        from cuml.naive_bayes.naive_bayes import MultinomialNB
-        from distributed.protocol.cuda import cuda_serialize, cuda_deserialize
-        from distributed.protocol.serialize import dask_serialize, \
-            dask_deserialize, register_generic
-
-        register_generic(Base, "cuda", cuda_serialize, cuda_deserialize)
-        register_generic(Base, "dask", dask_serialize, dask_deserialize)
-
-        register_generic(MultinomialNB, "cuda",
-                         cuda_serialize, cuda_deserialize)
-        register_generic(MultinomialNB, "dask",
-                         dask_serialize, dask_deserialize)
-
-        copyreg.pickle(cp.cupy.cusparse.MatDescriptor,
-                       serialize_mat_descriptor)
-
-    patch_func()
-    client.run(patch_func)
-
-
->>>>>>> 8a658ab1
 class MultiHolderLock:
     """
     A per-process synchronization lock allowing multiple concurrent holders
