--- conflicted
+++ resolved
@@ -324,7 +324,6 @@
         if self.n_components> self.n_cols:
             raise ValueError(' n_components must be < n_features')
 
-<<<<<<< HEAD
         cdef cumlHandle* handle_ = <cumlHandle*><size_t>self.handle.getHandle()
         if not _transform:
             if self.gdf_datatype.type == np.float32:
@@ -362,25 +361,6 @@
         # make sure the previously scheduled gpu tasks are complete before the
         # following transfers start
         self.handle.sync()
-=======
-        
-        if self.gdf_datatype.type == np.float32:
-            tsvdFitTransform(<float*> input_ptr,
-                             <float*> trans_input_ptr,
-                             <float*> components_ptr,
-                             <float*> explained_var_ptr,
-                             <float*> explained_var_ratio_ptr,
-                             <float*> singular_vals_ptr,
-                             params)
-        else:
-            tsvdFitTransform(<double*> input_ptr,
-                             <double*> trans_input_ptr,
-                             <double*> components_ptr,
-                             <double*> explained_var_ptr,
-                             <double*> explained_var_ratio_ptr,
-                             <double*> singular_vals_ptr,
-                             params)
->>>>>>> 5f402bc0
 
         components_gdf = cudf.DataFrame()
         for i in range(0, params.n_cols):
