--- conflicted
+++ resolved
@@ -124,12 +124,7 @@
     data = iris.data[iris_selection]
 
     fitter = cuUMAP(n_neighbors=10, init="random", n_epochs=800, min_dist=0.01,
-<<<<<<< HEAD
-                    random_state=42)
-=======
-                    random_state=42, verbose=False,
-                    target_metric=target_metric)
->>>>>>> 51c90b26
+                    random_state=42, target_metric=target_metric)
     fitter.fit(data, convert_dtype=True)
     new_data = iris.data[~iris_selection]
     embedding = fitter.transform(new_data, convert_dtype=True)
@@ -153,13 +148,8 @@
                     init="random",
                     n_epochs=0,
                     min_dist=0.01,
-<<<<<<< HEAD
-                    random_state=42)
-=======
                     random_state=42,
-                    verbose=False,
                     target_metric=target_metric)
->>>>>>> 51c90b26
     fitter.fit(data, convert_dtype=True)
     new_data = digits.data[~digits_selection]
     embedding = fitter.transform(new_data, convert_dtype=True)
@@ -189,15 +179,10 @@
         data, labels = make_blobs(n_samples=5000, n_features=10,
                                   centers=10, random_state=42)
 
-<<<<<<< HEAD
-    model = umap.UMAP(n_neighbors=10, min_dist=0.01)
-    cuml_model = cuUMAP(n_neighbors=10, min_dist=0.01)
-=======
     model = umap.UMAP(n_neighbors=10, min_dist=0.01,
                       target_metric=target_metric)
-    cuml_model = cuUMAP(n_neighbors=10, min_dist=0.01, verbose=False,
+    cuml_model = cuUMAP(n_neighbors=10, min_dist=0.01,
                         target_metric=target_metric)
->>>>>>> 51c90b26
     embedding = model.fit_transform(data)
     cuml_embedding = cuml_model.fit_transform(data, convert_dtype=True)
 
@@ -231,12 +216,7 @@
         X, y = datasets.make_blobs(n_samples=n_samples,
                                    n_features=n_feats, random_state=0)
 
-<<<<<<< HEAD
-    umap = cuUMAP(n_neighbors=3, n_components=2)
-=======
-    umap = cuUMAP(n_neighbors=3, n_components=2, verbose=False,
-                  target_metric=target_metric)
->>>>>>> 51c90b26
+    umap = cuUMAP(n_neighbors=3, n_components=2, target_metric=target_metric)
 
     embeds = umap.fit_transform(X)
     assert type(embeds) == np.ndarray
@@ -251,13 +231,8 @@
     data, labels = make_blobs(n_samples=n_samples, n_features=n_features,
                               centers=10, random_state=42)
 
-<<<<<<< HEAD
-    model = umap.UMAP()
-    cuml_model = cuUMAP()
-=======
     model = umap.UMAP(target_metric=target_metric)
-    cuml_model = cuUMAP(verbose=False, target_metric=target_metric)
->>>>>>> 51c90b26
+    cuml_model = cuUMAP(target_metric=target_metric)
 
     embedding = model.fit_transform(data)
     cuml_embedding = cuml_model.fit_transform(data, convert_dtype=True)
