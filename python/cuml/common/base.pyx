--- conflicted
+++ resolved
@@ -339,13 +339,8 @@
 
     @generate_docstring(return_values={'name': 'score',
                                        'type': 'float',
-<<<<<<< HEAD
-                                       'description': 'R^2 of self.predict(X) \
-                                                       wrt. y.'})
-=======
                                        'description': 'R^2 of self.predict(X) '
                                                       'wrt. y.'})
->>>>>>> 2aaf10af
     def score(self, X, y, **kwargs):
         """
         Scoring function for regression estimators
@@ -372,15 +367,9 @@
     @generate_docstring(return_values={'name': 'score',
                                        'type': 'float',
                                        'description': 'Accuracy of \
-<<<<<<< HEAD
-                                                       self.predict(X) wrt. y \
-                                                       (fraction where y == \
-                                                       pred_y)'})
-=======
                                                       'self.predict(X) wrt. y '
                                                       '(fraction where y == '
                                                       'pred_y)'})
->>>>>>> 2aaf10af
     def score(self, X, y, **kwargs):
         """
         Scoring function for classifier estimators based on mean accuracy.
