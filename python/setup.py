--- conflicted
+++ resolved
@@ -35,11 +35,6 @@
     cuda_lib_dir = os.path.join(os.environ.get('CUDA_HOME'), 'lib64')
     cuda_include_dir = os.path.join(os.environ.get('CUDA_HOME'), 'include')
 
-cuda_lib_dir = '/usr/local/cuda/include'
-
-if os.environ.get('CUDA_HOME', False):
-    cuda_lib_dir = os.path.join(os.environ.get('CUDA_HOME'), 'include')
-
 extensions = [
     Extension("*",
               sources=['cuml/*/*.pyx'],
@@ -49,11 +44,7 @@
                             '../cuML/external/ml-prims/external/cutlass',
                             '../cuML/external/cutlass',
                             '../cuML/external/ml-prims/external/cub',
-<<<<<<< HEAD
-                            cuda_lib_dir],
-=======
                             cuda_include_dir],
->>>>>>> c5ee6d94
               library_dirs=[get_python_lib()],
               runtime_library_dirs=[cuda_lib_dir],
               libraries=['cuda', 'cuml'],
